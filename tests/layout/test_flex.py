--- conflicted
+++ resolved
@@ -618,7 +618,6 @@
 
 
 @assert_no_logs
-<<<<<<< HEAD
 def test_flex_column_height():
     # Regression test for https://github.com/Kozea/WeasyPrint/issues/2222
     page, = render_pages("""
@@ -680,6 +679,7 @@
                               + a2.margin_top + a2.margin_bottom)
 
 
+@assert_no_logs
 def test_flex_column_width():
     # Regression test for https://github.com/Kozea/WeasyPrint/issues/1171
     page, = render_pages("""
@@ -727,7 +727,9 @@
     assert content.width == paper.width
     assert toppart.width == paper.width
     assert bottompart.position_y > toppart.position_y + toppart.height
-=======
+
+
+@assert_no_logs
 def test_flex_auto_margin2():
     # Regression test for https://github.com/Kozea/WeasyPrint/issues/2054
     page, = render_pages('''
@@ -752,5 +754,4 @@
     body, = html.children
     outer, = body.children
     inner, = outer.children
-    assert inner.margin_left != 0
->>>>>>> bf29632a
+    assert inner.margin_left != 0
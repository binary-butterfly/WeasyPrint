"""
    weasyprint.tests.test_css_properties
    ------------------------------------

    Test expanders for shorthand properties.

"""

import math

import pytest
import tinycss2
from tinycss2.color3 import parse_color
from weasyprint.css import preprocess_declarations
from weasyprint.css.computed_values import ZERO_PIXELS
from weasyprint.css.properties import INITIAL_VALUES
from weasyprint.images import LinearGradient, RadialGradient

from .testing_utils import assert_no_logs, capture_logs


def expand_to_dict(css, expected_error=None):
    """Helper to test shorthand properties expander functions."""
    declarations = tinycss2.parse_declaration_list(css)

    with capture_logs() as logs:
        base_url = 'http://weasyprint.org/foo/'
        declarations = list(preprocess_declarations(base_url, declarations))

    if expected_error:
        assert len(logs) == 1
        assert expected_error in logs[0]
    else:
        assert not logs

    return dict(
        (name, value) for name, value, _priority in declarations
        if value != 'initial')


def assert_invalid(css, message='invalid'):
    assert expand_to_dict(css, message) == {}


@assert_no_logs
def test_not_print():
    assert expand_to_dict(
        'volume: 42', 'the property does not apply for the print media') == {}


@assert_no_logs
@pytest.mark.parametrize('rule, values', (
    ('1px, 3em, auto, auto', ((1, 'px'), (3, 'em'), 'auto', 'auto')),
    ('1px, 3em, auto auto', ((1, 'px'), (3, 'em'), 'auto', 'auto')),
    ('1px 3em auto 1px', ((1, 'px'), (3, 'em'), 'auto', (1, 'px'))),
))
def test_function(rule, values):
    assert expand_to_dict('clip: rect(%s)' % rule) == {'clip': values}


@assert_no_logs
@pytest.mark.parametrize('rule', (
    'clip: square(1px, 3em, auto, auto)',
    'clip: rect(1px, 3em, auto)',
    'clip: rect(1px, 3em / auto)',
))
def test_function_invalid(rule):
    assert_invalid(rule)


@assert_no_logs
@pytest.mark.parametrize('rule, result', (
    ('counter-reset: foo bar 2 baz', {
        'counter_reset': (('foo', 0), ('bar', 2), ('baz', 0))}),
    ('counter-increment: foo bar 2 baz', {
        'counter_increment': (('foo', 1), ('bar', 2), ('baz', 1))}),
    ('counter-reset: foo', {'counter_reset': (('foo', 0),)}),
    ('counter-set: FoO', {'counter_set': (('FoO', 0),)}),
    ('counter-increment: foo bAr 2 Bar', {
        'counter_increment': (('foo', 1), ('bAr', 2), ('Bar', 1))}),
    ('counter-reset: none', {'counter_reset': ()}),
))
def test_counters(rule, result):
    assert expand_to_dict(rule) == result


@pytest.mark.parametrize('rule, warning, result', (
    ('counter-reset: foo initial', 'Invalid counter name: initial.', {}),
    ('counter-reset: foo none', 'Invalid counter name: none.', {}),
))
def test_counters_warning(rule, warning, result):
    assert expand_to_dict(rule, warning) == result


@assert_no_logs
@pytest.mark.parametrize('rule', (
    'counter-reset: foo 3px',
    'counter-reset: 3',
))
def test_counters_invalid(rule):
    assert_invalid(rule)


@assert_no_logs
@pytest.mark.parametrize('rule, result', (
    ('letter-spacing: normal', {'letter_spacing': 'normal'}),
    ('letter-spacing: 3px', {'letter_spacing': (3, 'px')}),
    ('word-spacing: normal', {'word_spacing': 'normal'}),
    ('word-spacing: 3px', {'word_spacing': (3, 'px')}),
))
def test_spacing(rule, result):
    assert expand_to_dict(rule) == result


@assert_no_logs
def test_spacing_warning():
    assert expand_to_dict(
        'letter_spacing: normal', 'you probably mean "letter-spacing"') == {}


@assert_no_logs
@pytest.mark.parametrize('rule', (
    'letter-spacing: 3',
    'word-spacing: 3',
))
def test_spacing_invalid(rule):
    assert_invalid(rule)


@assert_no_logs
@pytest.mark.parametrize('rule, result', (
    ('text-decoration-line: none', {'text_decoration_line': 'none'}),
    ('text-decoration-line: overline', {'text_decoration_line': {'overline'}}),
    ('text-decoration-line: overline blink line-through', {
        'text_decoration_line': {'blink', 'line-through', 'overline'}}),
))
def test_decoration_line(rule, result):
    assert expand_to_dict(rule) == result


@assert_no_logs
@pytest.mark.parametrize('rule, result', (
    ('text-decoration-style: solid', {'text_decoration_style': 'solid'}),
    ('text-decoration-style: double', {'text_decoration_style': 'double'}),
    ('text-decoration-style: dotted', {'text_decoration_style': 'dotted'}),
    ('text-decoration-style: dashed', {'text_decoration_style': 'dashed'}),
))
def test_decoration_style(rule, result):
    assert expand_to_dict(rule) == result


@assert_no_logs
@pytest.mark.parametrize('rule, result', (
    ('text-decoration: none', {'text_decoration_line': 'none'}),
    ('text-decoration: overline', {'text_decoration_line': {'overline'}}),
    ('text-decoration: overline blink line-through', {
        'text_decoration_line': {'blink', 'line-through', 'overline'},
    }),
    ('text-decoration: red', {'text_decoration_color': parse_color('red')}),
    ('text-decoration: inherit', {
        f'text_decoration_{key}': 'inherit'
        for key in ('color', 'line', 'style')}),
))
def test_decoration(rule, result):
    assert expand_to_dict(rule) == result


@assert_no_logs
@pytest.mark.parametrize('rule', (
    'text-decoration: solid solid',
    'text-decoration: red red',
    'text-decoration: 1px',
    'text-decoration: underline none',
))
def test_decoration_invalid(rule):
    assert_invalid(rule)


@assert_no_logs
@pytest.mark.parametrize('rule, result', (
    ('size: 200px', {'size': ((200, 'px'), (200, 'px'))}),
    ('size: 200px 300pt', {'size': ((200, 'px'), (300, 'pt'))}),
    ('size: auto', {'size': ((210, 'mm'), (297, 'mm'))}),
    ('size: portrait', {'size': ((210, 'mm'), (297, 'mm'))}),
    ('size: landscape', {'size': ((297, 'mm'), (210, 'mm'))}),
    ('size: A3 portrait', {'size': ((297, 'mm'), (420, 'mm'))}),
    ('size: A3 landscape', {'size': ((420, 'mm'), (297, 'mm'))}),
    ('size: portrait A3', {'size': ((297, 'mm'), (420, 'mm'))}),
    ('size: landscape A3', {'size': ((420, 'mm'), (297, 'mm'))}),
))
def test_size(rule, result):
    assert expand_to_dict(rule) == result


@pytest.mark.parametrize('rule', (
    'size: A3 landscape A3',
    'size: A12',
    'size: foo',
    'size: foo bar',
    'size: 20%',
))
def test_size_invalid(rule):
    assert_invalid(rule)


@assert_no_logs
@pytest.mark.parametrize('rule, result', (
    ('transform: none', {'transform': ()}),
    ('transform: translate(6px) rotate(90deg)', {
        'transform': (
            ('translate', ((6, 'px'), (0, 'px'))),
            ('rotate', math.pi / 2))}),
    ('transform: translate(-4px, 0)', {
        'transform': (('translate', ((-4, 'px'), (0, None))),)}),
    ('transform: translate(6px, 20%)', {
        'transform': (('translate', ((6, 'px'), (20, '%'))),)}),
    ('transform: scale(2)', {'transform': (('scale', (2, 2)),)}),
    ('transform: translate(6px 20%)', {
        'transform': (('translate', ((6, 'px'), (20, '%'))),)}),
))
def test_transforms(rule, result):
    assert expand_to_dict(rule) == result


@assert_no_logs
@pytest.mark.parametrize('rule', (
    'transform: lipsumize(6px)',
    'transform: foo',
    'transform: scale(2) foo',
    'transform: 6px',
))
def test_transforms_invalid(rule):
    assert_invalid(rule)


@assert_no_logs
@pytest.mark.parametrize('rule, result', (
    ('margin: inherit', {
        'margin_top': 'inherit',
        'margin_right': 'inherit',
        'margin_bottom': 'inherit',
        'margin_left': 'inherit',
    }),
    ('margin: 1em', {
        'margin_top': (1, 'em'),
        'margin_right': (1, 'em'),
        'margin_bottom': (1, 'em'),
        'margin_left': (1, 'em'),
    }),
    ('margin: -1em auto 20%', {
        'margin_top': (-1, 'em'),
        'margin_right': 'auto',
        'margin_bottom': (20, '%'),
        'margin_left': 'auto',
    }),
    ('padding: 1em 0', {
        'padding_top': (1, 'em'),
        'padding_right': (0, None),
        'padding_bottom': (1, 'em'),
        'padding_left': (0, None),
    }),
    ('padding: 1em 0 2%', {
        'padding_top': (1, 'em'),
        'padding_right': (0, None),
        'padding_bottom': (2, '%'),
        'padding_left': (0, None),
    }),
    ('padding: 1em 0 2em 5px', {
        'padding_top': (1, 'em'),
        'padding_right': (0, None),
        'padding_bottom': (2, 'em'),
        'padding_left': (5, 'px'),
    }),
))
def test_expand_four_sides(rule, result):
    assert expand_to_dict(rule) == result


@assert_no_logs
def test_expand_four_sides_warning():
    assert expand_to_dict(
        'padding: 1 2 3 4 5', 'Expected 1 to 4 token components got 5') == {}


@assert_no_logs
@pytest.mark.parametrize('rule', (
    'margin: rgb(0, 0, 0)',
    'padding: auto',
    'padding: -12px',
    'border-width: -3em',
    'border-width: 12%',
))
def test_expand_four_sides_invalid(rule):
    assert_invalid(rule)


@assert_no_logs
@pytest.mark.parametrize('rule, result', (
    ('border-top: 3px dotted red', {
        'border_top_width': (3, 'px'),
        'border_top_style': 'dotted',
        'border_top_color': (1, 0, 0, 1),  # red
    }),
    ('border-top: 3px dotted', {
        'border_top_width': (3, 'px'),
        'border_top_style': 'dotted',
    }),
    ('border-top: 3px red', {
        'border_top_width': (3, 'px'),
        'border_top_color': (1, 0, 0, 1),  # red
    }),
    ('border-top: solid', {'border_top_style': 'solid'}),
    ('border: 6px dashed lime', {
        'border_top_width': (6, 'px'),
        'border_top_style': 'dashed',
        'border_top_color': (0, 1, 0, 1),  # lime

        'border_left_width': (6, 'px'),
        'border_left_style': 'dashed',
        'border_left_color': (0, 1, 0, 1),  # lime

        'border_bottom_width': (6, 'px'),
        'border_bottom_style': 'dashed',
        'border_bottom_color': (0, 1, 0, 1),  # lime

        'border_right_width': (6, 'px'),
        'border_right_style': 'dashed',
        'border_right_color': (0, 1, 0, 1),  # lime
    }),
))
def test_expand_borders(rule, result):
    assert expand_to_dict(rule) == result


@assert_no_logs
def test_expand_borders_invalid():
    assert_invalid('border: 6px dashed left')


@assert_no_logs
@pytest.mark.parametrize('rule, result', (
    ('list-style: inherit', {
        'list_style_position': 'inherit',
        'list_style_image': 'inherit',
        'list_style_type': 'inherit',
    }),
    ('list-style: url(../bar/lipsum.png)', {
        'list_style_image': ('url', 'http://weasyprint.org/bar/lipsum.png'),
    }),
    ('list-style: square', {
        'list_style_type': 'square',
    }),
    ('list-style: circle inside', {
        'list_style_position': 'inside',
        'list_style_type': 'circle',
    }),
    ('list-style: none circle inside', {
        'list_style_position': 'inside',
        'list_style_image': ('none', None),
        'list_style_type': 'circle',
    }),
    ('list-style: none inside none', {
        'list_style_position': 'inside',
        'list_style_image': ('none', None),
        'list_style_type': 'none',
    }),
    ('list-style: inside special none', {
        'list_style_position': 'inside',
        'list_style_image': ('none', None),
        'list_style_type': 'special',
    }),
))
def test_expand_list_style(rule, result):
    assert expand_to_dict(rule) == result


@assert_no_logs
def test_expand_list_style_warning():
    assert_invalid(
        'list-style: circle disc',
        'got multiple type values in a list-style shorthand')


@assert_no_logs
@pytest.mark.parametrize('rule', (
    'list-style: none inside none none',
    'list-style: 1px',
))
def test_expand_list_style_invalid(rule):
    assert_invalid(rule)


def assert_background(css, **expected):
    """Helper checking the background properties."""
    expanded = expand_to_dict(f'background: {css}')
    assert expanded.pop('background_color') == expected.pop(
        'background_color', INITIAL_VALUES['background_color'])
    nb_layers = len(expanded['background_image'])
    for name, value in expected.items():
        assert expanded.pop(name) == value
    for name, value in expanded.items():
        assert tuple(value) == INITIAL_VALUES[name] * nb_layers


@assert_no_logs
def test_expand_background():
    assert_background('red', background_color=(1, 0, 0, 1))
    assert_background(
        'url(lipsum.png)',
        background_image=[('url', 'http://weasyprint.org/foo/lipsum.png')])
    assert_background(
        'no-repeat',
        background_repeat=[('no-repeat', 'no-repeat')])
    assert_background('fixed', background_attachment=['fixed'])
    assert_background(
        'repeat no-repeat fixed',
        background_repeat=[('repeat', 'no-repeat')],
        background_attachment=['fixed'])
    assert_background(
        'inherit', background_repeat='inherit',
        background_attachment='inherit', background_image='inherit',
        background_position='inherit', background_size='inherit',
        background_clip='inherit', background_origin='inherit',
        background_color='inherit')
    assert_background(
        'top',
        background_position=[('left', (50, '%'), 'top', (0, '%'))])
    assert_background(
        'top right',
        background_position=[('left', (100, '%'), 'top', (0, '%'))])
    assert_background(
        'top right 20px',
        background_position=[('right', (20, 'px'), 'top', (0, '%'))])
    assert_background(
        'top 1% right 20px',
        background_position=[('right', (20, 'px'), 'top', (1, '%'))])
    assert_background(
        'top no-repeat',
        background_repeat=[('no-repeat', 'no-repeat')],
        background_position=[('left', (50, '%'), 'top', (0, '%'))])
    assert_background(
        'top right no-repeat',
        background_repeat=[('no-repeat', 'no-repeat')],
        background_position=[('left', (100, '%'), 'top', (0, '%'))])
    assert_background(
        'top right 20px no-repeat',
        background_repeat=[('no-repeat', 'no-repeat')],
        background_position=[('right', (20, 'px'), 'top', (0, '%'))])
    assert_background(
        'top 1% right 20px no-repeat',
        background_repeat=[('no-repeat', 'no-repeat')],
        background_position=[('right', (20, 'px'), 'top', (1, '%'))])
    assert_background(
        'url(bar) #f00 repeat-y center left fixed',
        background_color=(1, 0, 0, 1),
        background_image=[('url', 'http://weasyprint.org/foo/bar')],
        background_repeat=[('no-repeat', 'repeat')],
        background_attachment=['fixed'],
        background_position=[('left', (0, '%'), 'top', (50, '%'))])
    assert_background(
        '#00f 10% 200px',
        background_color=(0, 0, 1, 1),
        background_position=[('left', (10, '%'), 'top', (200, 'px'))])
    assert_background(
        'right 78px fixed',
        background_attachment=['fixed'],
        background_position=[('left', (100, '%'), 'top', (78, 'px'))])
    assert_background(
        'center / cover red',
        background_size=['cover'],
        background_position=[('left', (50, '%'), 'top', (50, '%'))],
        background_color=(1, 0, 0, 1))
    assert_background(
        'center / auto red',
        background_size=[('auto', 'auto')],
        background_position=[('left', (50, '%'), 'top', (50, '%'))],
        background_color=(1, 0, 0, 1))
    assert_background(
        'center / 42px',
        background_size=[((42, 'px'), 'auto')],
        background_position=[('left', (50, '%'), 'top', (50, '%'))])
    assert_background(
        'center / 7% 4em',
        background_size=[((7, '%'), (4, 'em'))],
        background_position=[('left', (50, '%'), 'top', (50, '%'))])
    assert_background(
        'red content-box',
        background_color=(1, 0, 0, 1),
        background_origin=['content-box'],
        background_clip=['content-box'])
    assert_background(
        'red border-box content-box',
        background_color=(1, 0, 0, 1),
        background_origin=['border-box'],
        background_clip=['content-box'])
    assert_background(
        'border-box red',
        background_color=(1, 0, 0, 1),
        background_origin=['border-box'])
    assert_background(
        'url(bar) center, no-repeat',
        background_color=(0, 0, 0, 0),
        background_image=[('url', 'http://weasyprint.org/foo/bar'),
                          ('none', None)],
        background_position=[('left', (50, '%'), 'top', (50, '%')),
                             ('left', (0, '%'), 'top', (0, '%'))],
        background_repeat=[('repeat', 'repeat'), ('no-repeat', 'no-repeat')])
    # Color must be in the last layer:
    assert_invalid('background: red, url(foo)')


@assert_no_logs
@pytest.mark.parametrize('rule', (
    'background: 10px lipsum',
    'background-position: 10px lipsum',
    'background: content-box red content-box',
    'background-image: inexistent-gradient(blue, green)',
))
def test_expand_background_invalid(rule):
    assert_invalid(rule)


@assert_no_logs
def test_expand_background_position():
    """Test the ``background-position`` property."""
    def position(css, *expected):
        [(name, [value])] = expand_to_dict(
            f'background-position: {css}').items()
        assert name == 'background_position'
        assert value == expected
    for css_x, val_x in [
        ('left', (0, '%')), ('center', (50, '%')), ('right', (100, '%')),
        ('4.5%', (4.5, '%')), ('12px', (12, 'px'))
    ]:
        for css_y, val_y in [
            ('top', (0, '%')), ('center', (50, '%')), ('bottom', (100, '%')),
            ('7%', (7, '%')), ('1.5px', (1.5, 'px'))
        ]:
            # Two tokens:
            position('%s %s' % (css_x, css_y), 'left', val_x, 'top', val_y)
        # One token:
        position(css_x, 'left', val_x, 'top', (50, '%'))
    # One token, vertical
    position('top', 'left', (50, '%'), 'top', (0, '%'))
    position('bottom', 'left', (50, '%'), 'top', (100, '%'))

    # Three tokens:
    position('center top 10%', 'left', (50, '%'), 'top', (10, '%'))
    position('top 10% center', 'left', (50, '%'), 'top', (10, '%'))
    position('center bottom 10%', 'left', (50, '%'), 'bottom', (10, '%'))
    position('bottom 10% center', 'left', (50, '%'), 'bottom', (10, '%'))

    position('right top 10%', 'right', (0, '%'), 'top', (10, '%'))
    position('top 10% right', 'right', (0, '%'), 'top', (10, '%'))
    position('right bottom 10%', 'right', (0, '%'), 'bottom', (10, '%'))
    position('bottom 10% right', 'right', (0, '%'), 'bottom', (10, '%'))

    position('center left 10%', 'left', (10, '%'), 'top', (50, '%'))
    position('left 10% center', 'left', (10, '%'), 'top', (50, '%'))
    position('center right 10%', 'right', (10, '%'), 'top', (50, '%'))
    position('right 10% center', 'right', (10, '%'), 'top', (50, '%'))

    position('bottom left 10%', 'left', (10, '%'), 'bottom', (0, '%'))
    position('left 10% bottom', 'left', (10, '%'), 'bottom', (0, '%'))
    position('bottom right 10%', 'right', (10, '%'), 'bottom', (0, '%'))
    position('right 10% bottom', 'right', (10, '%'), 'bottom', (0, '%'))

    # Four tokens:
    position('left 10% bottom 3px', 'left', (10, '%'), 'bottom', (3, 'px'))
    position('bottom 3px left 10%', 'left', (10, '%'), 'bottom', (3, 'px'))
    position('right 10% top 3px', 'right', (10, '%'), 'top', (3, 'px'))
    position('top 3px right 10%', 'right', (10, '%'), 'top', (3, 'px'))

    assert_invalid('background-position: left center 3px')
    assert_invalid('background-position: 3px left')
    assert_invalid('background-position: bottom 4%')
    assert_invalid('background-position: bottom top')


@assert_no_logs
@pytest.mark.parametrize('rule, result', (
    ('border-radius: 1px', {
        'border_top_left_radius': ((1, 'px'), (1, 'px')),
        'border_top_right_radius': ((1, 'px'), (1, 'px')),
        'border_bottom_right_radius': ((1, 'px'), (1, 'px')),
        'border_bottom_left_radius': ((1, 'px'), (1, 'px')),
    }),
    ('border-radius: 1px 2em', {
        'border_top_left_radius': ((1, 'px'), (1, 'px')),
        'border_top_right_radius': ((2, 'em'), (2, 'em')),
        'border_bottom_right_radius': ((1, 'px'), (1, 'px')),
        'border_bottom_left_radius': ((2, 'em'), (2, 'em')),
    }),
    ('border-radius: 1px / 2em', {
        'border_top_left_radius': ((1, 'px'), (2, 'em')),
        'border_top_right_radius': ((1, 'px'), (2, 'em')),
        'border_bottom_right_radius': ((1, 'px'), (2, 'em')),
        'border_bottom_left_radius': ((1, 'px'), (2, 'em')),
    }),
    ('border-radius: 1px 3px / 2em 4%', {
        'border_top_left_radius': ((1, 'px'), (2, 'em')),
        'border_top_right_radius': ((3, 'px'), (4, '%')),
        'border_bottom_right_radius': ((1, 'px'), (2, 'em')),
        'border_bottom_left_radius': ((3, 'px'), (4, '%')),
    }),
    ('border-radius: 1px 2em 3%', {
        'border_top_left_radius': ((1, 'px'), (1, 'px')),
        'border_top_right_radius': ((2, 'em'), (2, 'em')),
        'border_bottom_right_radius': ((3, '%'), (3, '%')),
        'border_bottom_left_radius': ((2, 'em'), (2, 'em')),
    }),
    ('border-radius: 1px 2em 3% 4rem', {
        'border_top_left_radius': ((1, 'px'), (1, 'px')),
        'border_top_right_radius': ((2, 'em'), (2, 'em')),
        'border_bottom_right_radius': ((3, '%'), (3, '%')),
        'border_bottom_left_radius': ((4, 'rem'), (4, 'rem')),
    }),
    ('border-radius: inherit', {
        'border_top_left_radius': 'inherit',
        'border_top_right_radius': 'inherit',
        'border_bottom_right_radius': 'inherit',
        'border_bottom_left_radius': 'inherit',
    }),
))
def test_expand_border_radius(rule, result):
    assert expand_to_dict(rule) == result


@assert_no_logs
@pytest.mark.parametrize('rule, reason', (
    ('border-radius: 1px 1px 1px 1px 1px', '1 to 4 token'),
    ('border-radius: 1px 1px 1px 1px 1px / 1px', '1 to 4 token'),
    ('border-radius: 1px / 1px / 1px', 'only one "/"'),
    ('border-radius: 12deg', 'invalid'),
    ('border-radius: 1px 1px 1px 12deg', 'invalid'),
    ('border-radius: super', 'invalid'),
    ('border-radius: 1px, 1px', 'invalid'),
    ('border-radius: 1px /', 'value after "/"'),
))
def test_expand_border_radius_invalid(rule, reason):
    assert_invalid(rule, reason)


@assert_no_logs
def test_font():
    """Test the ``font`` property."""
    assert expand_to_dict('font: 12px My Fancy Font, serif') == {
        'font_size': (12, 'px'),
        'font_family': ('My Fancy Font', 'serif'),
    }
    assert expand_to_dict('font: small/1.2 "Some Font", serif') == {
        'font_size': 'small',
        'line_height': (1.2, None),
        'font_family': ('Some Font', 'serif'),
    }
    assert expand_to_dict('font: small-caps italic 700 large serif') == {
        'font_style': 'italic',
        'font_variant_caps': 'small-caps',
        'font_weight': 700,
        'font_size': 'large',
        'font_family': ('serif',),
    }
    assert expand_to_dict(
        'font: small-caps condensed normal 700 large serif'
    ) == {
        'font_stretch': 'condensed',
        'font_variant_caps': 'small-caps',
        'font_weight': 700,
        'font_size': 'large',
        'font_family': ('serif',),
    }
    assert_invalid('font-family: "My" Font, serif')
    assert_invalid('font-family: "My" "Font", serif')
    assert_invalid('font-family: "My", 12pt, serif')
    assert_invalid('font: menu', 'System fonts are not supported')
    assert_invalid('font: 12deg My Fancy Font, serif')
    assert_invalid('font: 12px')
    assert_invalid('font: 12px/foo serif')
    assert_invalid('font: 12px "Invalid" family')
    assert_invalid('font: normal normal normal normal normal large serif')
    assert_invalid('font: normal small-caps italic 700 condensed large serif')
    assert_invalid('font: small-caps italic 700 normal condensed large serif')
    assert_invalid('font: small-caps italic 700 condensed normal large serif')
    assert_invalid('font: normal normal normal normal')
    assert_invalid('font: normal normal normal italic')
    assert_invalid('font: caption', 'System fonts')


@assert_no_logs
def test_font_variant():
    """Test the ``font-variant`` property."""
    assert expand_to_dict('font-variant: normal') == {
        'font_variant_alternates': 'normal',
        'font_variant_caps': 'normal',
        'font_variant_east_asian': 'normal',
        'font_variant_ligatures': 'normal',
        'font_variant_numeric': 'normal',
        'font_variant_position': 'normal',
    }
    assert expand_to_dict('font-variant: none') == {
        'font_variant_alternates': 'normal',
        'font_variant_caps': 'normal',
        'font_variant_east_asian': 'normal',
        'font_variant_ligatures': 'none',
        'font_variant_numeric': 'normal',
        'font_variant_position': 'normal',
    }
    assert expand_to_dict('font-variant: historical-forms petite-caps') == {
        'font_variant_alternates': 'historical-forms',
        'font_variant_caps': 'petite-caps',
    }
    assert expand_to_dict(
        'font-variant: lining-nums contextual small-caps common-ligatures'
    ) == {
        'font_variant_ligatures': ('contextual', 'common-ligatures'),
        'font_variant_numeric': ('lining-nums',),
        'font_variant_caps': 'small-caps',
    }
    assert expand_to_dict('font-variant: jis78 ruby proportional-width') == {
        'font_variant_east_asian': ('jis78', 'ruby', 'proportional-width'),
    }
    # CSS2-style font-variant
    assert expand_to_dict('font-variant: small-caps') == {
        'font_variant_caps': 'small-caps',
    }
    assert_invalid('font-variant: normal normal')
    assert_invalid('font-variant: 2')
    assert_invalid('font-variant: ""')
    assert_invalid('font-variant: extra')
    assert_invalid('font-variant: jis78 jis04')
    assert_invalid('font-variant: full-width lining-nums ordinal normal')
    assert_invalid('font-variant: diagonal-fractions stacked-fractions')
    assert_invalid(
        'font-variant: common-ligatures contextual no-common-ligatures')
    assert_invalid('font-variant: sub super')
    assert_invalid('font-variant: slashed-zero slashed-zero')


@assert_no_logs
def test_line_height():
    """Test the ``line-height`` property."""
    assert expand_to_dict('line-height: 1px') == {'line_height': (1, 'px')}
    assert expand_to_dict('line-height: 1.1%') == {'line_height': (1.1, '%')}
    assert expand_to_dict('line-height: 1em') == {'line_height': (1, 'em')}
    assert expand_to_dict('line-height: 1') == {'line_height': (1, None)}
    assert expand_to_dict('line-height: 1.3') == {'line_height': (1.3, None)}
    assert expand_to_dict('line-height: -0') == {'line_height': (0, None)}
    assert expand_to_dict('line-height: 0px') == {'line_height': (0, 'px')}
    assert_invalid('line-height: 1deg')
    assert_invalid('line-height: -1px')
    assert_invalid('line-height: -1')
    assert_invalid('line-height: -0.5%')
    assert_invalid('line-height: 1px 1px')


@assert_no_logs
def test_string_set():
    """Test the ``string-set`` property."""
    assert expand_to_dict('string-set: test content(text)') == {
        'string_set': (('test', (('content()', 'text'),)),)}
    assert expand_to_dict('string-set: test content(before)') == {
        'string_set': (('test', (('content()', 'before'),)),)}
    assert expand_to_dict('string-set: test "string"') == {
        'string_set': (('test', (('string', 'string'),)),)}
    assert expand_to_dict(
        'string-set: test1 "string", test2 "string"') == {
            'string_set': (
                ('test1', (('string', 'string'),)),
                ('test2', (('string', 'string'),)))}
    assert expand_to_dict('string-set: test attr(class)') == {
        'string_set': (('test', (('attr()', ('class', 'string', '')),)),)}
    assert expand_to_dict('string-set: test counter(count)') == {
        'string_set': (('test', (('counter()', ('count', 'decimal')),)),)}
    assert expand_to_dict(
        'string-set: test counter(count, upper-roman)') == {
            'string_set': (
                ('test', (('counter()', ('count', 'upper-roman')),)),)}
    assert expand_to_dict('string-set: test counters(count, ".")') == {
        'string_set': (
            ('test', (('counters()', ('count', '.', 'decimal')),)),)}
    assert expand_to_dict(
        'string-set: test counters(count, ".", upper-roman)') == {
            'string_set': (
                ('test', (('counters()', ('count', '.', 'upper-roman')),)),)}
    assert expand_to_dict(
        'string-set: test content(text) "string" '
        'attr(title) attr(title) counter(count)') == {
            'string_set': (('test', (
                ('content()', 'text'), ('string', 'string'),
                ('attr()', ('title', 'string', '')),
                ('attr()', ('title', 'string', '')),
                ('counter()', ('count', 'decimal')))),)}

    assert_invalid('string-set: test')
    assert_invalid('string-set: test test1')
    assert_invalid('string-set: test content(test)')
    assert_invalid('string-set: test unknown()')
    assert_invalid('string-set: test attr(id, class)')


@assert_no_logs
def test_linear_gradient():
    red = (1, 0, 0, 1)
    lime = (0, 1, 0, 1)
    blue = (0, 0, 1, 1)
    pi = math.pi

    def gradient(css, direction, colors=(blue,), stop_positions=(None,)):
        for repeating, prefix in ((False, ''), (True, 'repeating-')):
            expanded = expand_to_dict(
                'background-image: %slinear-gradient(%s)' % (prefix, css))
            [(_, [(type_, image)])] = expanded.items()
            assert type_ == 'linear-gradient'
            assert isinstance(image, LinearGradient)
            assert image.repeating == repeating
            assert image.direction_type == direction[0]
            if isinstance(image.direction, str):
                image.direction == direction[1]
            else:
                assert image.direction == pytest.approx(direction[1])
            assert image.colors == tuple(colors)
            assert image.stop_positions == tuple(stop_positions)

    def invalid(css):
        assert_invalid('background-image: linear-gradient(%s)' % css)
        assert_invalid('background-image: repeating-linear-gradient(%s)' % css)

    invalid(' ')
    invalid('1% blue')
    invalid('blue 10deg')
    invalid('blue 4')
    invalid('soylent-green 4px')
    invalid('red 4px 2px')
    gradient('blue', ('angle', pi))
    gradient('red', ('angle', pi), [red], [None])
    gradient('blue 1%, lime,red 2em ', ('angle', pi),
             [blue, lime, red], [(1, '%'), None, (2, 'em')])
    invalid('18deg')
    gradient('18deg, blue', ('angle', pi / 10))
    gradient('4rad, blue', ('angle', 4))
    gradient('.25turn, blue', ('angle', pi / 2))
    gradient('100grad, blue', ('angle', pi / 2))
    gradient('12rad, blue 1%, lime,red 2em ', ('angle', 12),
             [blue, lime, red], [(1, '%'), None, (2, 'em')])
    invalid('10arc-minutes, blue')
    invalid('10px, blue')
    invalid('to 90deg, blue')
    gradient('to top, blue', ('angle', 0))
    gradient('to right, blue', ('angle', pi / 2))
    gradient('to bottom, blue', ('angle', pi))
    gradient('to left, blue', ('angle', pi * 3 / 2))
    gradient('to right, blue 1%, lime,red 2em ', ('angle', pi / 2),
             [blue, lime, red], [(1, '%'), None, (2, 'em')])
    invalid('to the top, blue')
    invalid('to up, blue')
    invalid('into top, blue')
    invalid('top, blue')
    gradient('to top left, blue', ('corner', 'top_left'))
    gradient('to left top, blue', ('corner', 'top_left'))
    gradient('to top right, blue', ('corner', 'top_right'))
    gradient('to right top, blue', ('corner', 'top_right'))
    gradient('to bottom left, blue', ('corner', 'bottom_left'))
    gradient('to left bottom, blue', ('corner', 'bottom_left'))
    gradient('to bottom right, blue', ('corner', 'bottom_right'))
    gradient('to right bottom, blue', ('corner', 'bottom_right'))
    invalid('to bottom up, blue')
    invalid('bottom left, blue')


@assert_no_logs
def test_overflow_wrap():
    assert expand_to_dict('overflow-wrap: normal') == {
        'overflow_wrap': 'normal'}
    assert expand_to_dict('overflow-wrap: break-word') == {
        'overflow_wrap': 'break-word'}
    assert expand_to_dict('overflow-wrap: inherit') == {
        'overflow_wrap': 'inherit'}
    assert_invalid('overflow-wrap: none')
    assert_invalid('overflow-wrap: normal, break-word')


@assert_no_logs
def test_expand_word_wrap():
    assert expand_to_dict('word-wrap: normal') == {
        'overflow_wrap': 'normal'}
    assert expand_to_dict('word-wrap: break-word') == {
        'overflow_wrap': 'break-word'}
    assert expand_to_dict('word-wrap: inherit') == {
        'overflow_wrap': 'inherit'}
    assert_invalid('word-wrap: none')
    assert_invalid('word-wrap: normal, break-word')


@assert_no_logs
def test_radial_gradient():
    red = (1, 0, 0, 1)
    lime = (0, 1, 0, 1)
    blue = (0, 0, 1, 1)

    def gradient(css, shape='ellipse', size=('keyword', 'farthest-corner'),
                 center=('left', (50, '%'), 'top', (50, '%')),
                 colors=(blue,), stop_positions=(None,)):
        for repeating, prefix in ((False, ''), (True, 'repeating-')):
            expanded = expand_to_dict(
                'background-image: %sradial-gradient(%s)' % (prefix, css))
            [(_, [(type_, image)])] = expanded.items()
            assert type_ == 'radial-gradient'
            assert isinstance(image, RadialGradient)
            assert image.repeating == repeating
            assert image.shape == shape
            assert image.size_type == size[0]
            assert image.size == size[1]
            assert image.center == center
            assert image.colors == tuple(colors)
            assert image.stop_positions == tuple(stop_positions)

    def invalid(css):
        assert_invalid('background-image: radial-gradient(%s)' % css)
        assert_invalid('background-image: repeating-radial-gradient(%s)' % css)

    invalid(' ')
    invalid('1% blue')
    invalid('blue 10deg')
    invalid('blue 4')
    invalid('soylent-green 4px')
    invalid('red 4px 2px')
    gradient('blue')
    gradient('red', colors=[red])
    gradient('blue 1%, lime,red 2em ', colors=[blue, lime, red],
             stop_positions=[(1, '%'), None, (2, 'em')])
    gradient('circle, blue', 'circle')
    gradient('ellipse, blue', 'ellipse')
    invalid('circle')
    invalid('square, blue')
    invalid('closest-triangle, blue')
    invalid('center, blue')
    gradient('ellipse closest-corner, blue',
             'ellipse', ('keyword', 'closest-corner'))
    gradient('circle closest-side, blue',
             'circle', ('keyword', 'closest-side'))
    gradient('farthest-corner circle, blue',
             'circle', ('keyword', 'farthest-corner'))
    gradient('farthest-side, blue',
             'ellipse', ('keyword', 'farthest-side'))
    gradient('5ch, blue',
             'circle', ('explicit', ((5, 'ch'), (5, 'ch'))))
    gradient('5ch circle, blue',
             'circle', ('explicit', ((5, 'ch'), (5, 'ch'))))
    gradient('circle 5ch, blue',
             'circle', ('explicit', ((5, 'ch'), (5, 'ch'))))
    invalid('ellipse 5ch')
    invalid('5ch ellipse')
    gradient('10px 50px, blue',
             'ellipse', ('explicit', ((10, 'px'), (50, 'px'))))
    gradient('10px 50px ellipse, blue',
             'ellipse', ('explicit', ((10, 'px'), (50, 'px'))))
    gradient('ellipse 10px 50px, blue',
             'ellipse', ('explicit', ((10, 'px'), (50, 'px'))))
    invalid('circle 10px 50px, blue')
    invalid('10px 50px circle, blue')
    invalid('10%, blue')
    invalid('10% circle, blue')
    invalid('circle 10%, blue')
    gradient('10px 50px, blue',
             'ellipse', ('explicit', ((10, 'px'), (50, 'px'))))
    invalid('at appex, blue')
    gradient('at top 10% right, blue',
             center=('right', (0, '%'), 'top', (10, '%')))
    gradient('circle at bottom, blue', shape='circle',
             center=('left', (50, '%'), 'top', (100, '%')))
    gradient('circle at 10px, blue', shape='circle',
             center=('left', (10, 'px'), 'top', (50, '%')))
    gradient('closest-side circle at right 5em, blue',
             shape='circle', size=('keyword', 'closest-side'),
             center=('left', (100, '%'), 'top', (5, 'em')))


@assert_no_logs
@pytest.mark.parametrize('rule, result', (
    ('flex: auto', {
        'flex_grow': 1,
        'flex_shrink': 1,
        'flex_basis': 'auto',
    }),
    ('flex: none', {
        'flex_grow': 0,
        'flex_shrink': 0,
        'flex_basis': 'auto',
    }),
    ('flex: 10', {
        'flex_grow': 10,
        'flex_shrink': 1,
        'flex_basis': ZERO_PIXELS,
    }),
    ('flex: 2 2', {
        'flex_grow': 2,
        'flex_shrink': 2,
        'flex_basis': ZERO_PIXELS,
    }),
    ('flex: 2 2 1px', {
        'flex_grow': 2,
        'flex_shrink': 2,
        'flex_basis': (1, 'px'),
    }),
    ('flex: 2 2 auto', {
        'flex_grow': 2,
        'flex_shrink': 2,
        'flex_basis': 'auto',
    }),
    ('flex: 2 auto', {
        'flex_grow': 2,
        'flex_shrink': 1,
        'flex_basis': 'auto',
    }),
    ('flex: 0 auto', {
        'flex_grow': 0,
        'flex_shrink': 1,
        'flex_basis': 'auto',
    }),
    ('flex: inherit', {
        'flex_grow': 'inherit',
        'flex_shrink': 'inherit',
        'flex_basis': 'inherit',
    }),
))
def test_flex(rule, result):
    assert expand_to_dict(rule) == result


@assert_no_logs
@pytest.mark.parametrize('rule', (
    'flex: auto 0 0 0',
    'flex: 1px 2px',
    'flex: auto auto',
    'flex: auto 1 auto',
))
def test_flex_invalid(rule):
    assert_invalid(rule)


@assert_no_logs
@pytest.mark.parametrize('rule, result', (
    ('flex-flow: column', {
        'flex_direction': 'column',
    }),
    ('flex-flow: wrap', {
        'flex_wrap': 'wrap',
    }),
    ('flex-flow: wrap column', {
        'flex_direction': 'column',
        'flex_wrap': 'wrap',
    }),
    ('flex-flow: row wrap', {
        'flex_direction': 'row',
        'flex_wrap': 'wrap',
    }),
    ('flex-flow: inherit', {
        'flex_direction': 'inherit',
        'flex_wrap': 'inherit',
    }),
))
def test_flex_flow(rule, result):
    assert expand_to_dict(rule) == result


@assert_no_logs
@pytest.mark.parametrize('rule', (
    'flex-flow: 1px',
    'flex-flow: wrap 1px',
    'flex-flow: row row',
    'flex-flow: wrap nowrap',
    'flex-flow: column wrap nowrap row',
))
def test_flex_flow_invalid(rule):
    assert_invalid(rule)


@assert_no_logs
@pytest.mark.parametrize('rule', (
    'list-style-type: symbols()',
    'list-style-type: symbols(cyclic)',
    'list-style-type: symbols(symbolic)',
    'list-style-type: symbols(fixed)',
    'list-style-type: symbols(alphabetic "a")',
    'list-style-type: symbols(numeric "1")',
    'list-style-type: symbols(test "a" "b")',
    'list-style-type: symbols(fixed symbolic "a" "b")',
))
def test_function_symbols(rule):
    assert_invalid(rule)


@assert_no_logs
@pytest.mark.parametrize('rule, result', (
    ('page-break-after: left', {'break_after': 'left'}),
    ('page-break-before: always', {'break_before': 'page'}),
    ('page-break-after: inherit', {'break_after': 'inherit'}),
    ('page-break-before: inherit', {'break_before': 'inherit'}),
))
def test_page_break(rule, result):
    assert expand_to_dict(rule) == result


@assert_no_logs
@pytest.mark.parametrize('rule', (
    'page-break-after: top',
    'page-break-before: 1px',
))
def test_page_break_invalid(rule):
    assert_invalid(rule)


@assert_no_logs
@pytest.mark.parametrize('rule, result', (
    ('page-break-inside: avoid', {'break_inside': 'avoid'}),
    ('page-break-inside: inherit', {'break_inside': 'inherit'}),
))
def test_page_break_inside(rule, result):
    assert expand_to_dict(rule) == result


@assert_no_logs
@pytest.mark.parametrize('rule', (
    'page-break-inside: top',
))
def test_page_break_inside_invalid(rule):
    assert_invalid(rule)


@assert_no_logs
@pytest.mark.parametrize('rule, result', (
    ('columns: 1em', {'column_width': (1, 'em'), 'column_count': 'auto'}),
    ('columns: auto', {'column_width': 'auto', 'column_count': 'auto'}),
    ('columns: auto auto', {'column_width': 'auto', 'column_count': 'auto'}),
))
def test_columns(rule, result):
    assert expand_to_dict(rule) == result


@assert_no_logs
@pytest.mark.parametrize('rule, reason', (
    ('columns: 1px 2px', 'invalid'),
    ('columns: auto auto auto', 'multiple'),
))
def test_columns_invalid(rule, reason):
    assert_invalid(rule, reason)


@assert_no_logs
@pytest.mark.parametrize('rule, result', (
    ('line-clamp: none', {
        'max_lines': 'none', 'continue': 'auto', 'block_ellipsis': 'none'}),
    ('line-clamp: 2', {
        'max_lines': 2, 'continue': 'discard', 'block_ellipsis': 'auto'}),
    ('line-clamp: 3 "…"', {
        'max_lines': 3, 'continue': 'discard',
        'block_ellipsis': ('string', '…')}),
    ('line-clamp: inherit', {
        'max_lines': 'inherit', 'continue': 'inherit',
        'block_ellipsis': 'inherit'}),
))
def test_line_clamp(rule, result):
    assert expand_to_dict(rule) == result


@assert_no_logs
@pytest.mark.parametrize('rule, reason', (
    ('line-clamp: none none none', 'invalid'),
    ('line-clamp: 1px', 'invalid'),
    ('line-clamp: 0 "…"', 'invalid'),
    ('line-clamp: 1px 2px', 'invalid'),
))
def test_line_clamp_invalid(rule, reason):
    assert_invalid(rule, reason)


@assert_no_logs
@pytest.mark.parametrize('rule, result', (
<<<<<<< HEAD
    ('text-align: start', {
        'text_align_all': 'start', 'text_align_last': 'start'}),
    ('text-align: right', {
        'text_align_all': 'right', 'text_align_last': 'right'}),
    ('text-align: justify', {
        'text_align_all': 'justify', 'text_align_last': 'start'}),
    ('text-align: justify-all', {
        'text_align_all': 'justify', 'text_align_last': 'justify'}),
    ('text-align: inherit', {
        'text_align_all': 'inherit', 'text_align_last': 'inherit'}),
))
=======
    ('text-align: left', {
        'text_align_all': 'left', 'text_align_last': 'left'}),
    ('text-align: end', {
        'text_align_all': 'end', 'text_align_last': 'end'}),
    ('text-align: justify', {
        'text_align_all': 'justify', 'text_align_last': 'start'}),
    ('text-align: justify-all', {
        'text_align_all': 'justify', 'text_align_last': 'justify'})))
>>>>>>> c1178a55
def test_text_align(rule, result):
    assert expand_to_dict(rule) == result


@assert_no_logs
@pytest.mark.parametrize('rule, reason', (
    ('text-align: none', 'invalid'),
<<<<<<< HEAD
    ('text-align: start end', 'invalid'),
    ('text-align: 1', 'invalid'),
=======
    ('text-align: left left', 'invalid'),
    ('text-align: top', 'invalid'),
    ('text-align: "right"', 'invalid'),
    ('text-align: 1px', 'invalid'),
>>>>>>> c1178a55
))
def test_text_align_invalid(rule, reason):
    assert_invalid(rule, reason)<|MERGE_RESOLUTION|>--- conflicted
+++ resolved
@@ -1176,7 +1176,6 @@
 
 @assert_no_logs
 @pytest.mark.parametrize('rule, result', (
-<<<<<<< HEAD
     ('text-align: start', {
         'text_align_all': 'start', 'text_align_last': 'start'}),
     ('text-align: right', {
@@ -1188,16 +1187,6 @@
     ('text-align: inherit', {
         'text_align_all': 'inherit', 'text_align_last': 'inherit'}),
 ))
-=======
-    ('text-align: left', {
-        'text_align_all': 'left', 'text_align_last': 'left'}),
-    ('text-align: end', {
-        'text_align_all': 'end', 'text_align_last': 'end'}),
-    ('text-align: justify', {
-        'text_align_all': 'justify', 'text_align_last': 'start'}),
-    ('text-align: justify-all', {
-        'text_align_all': 'justify', 'text_align_last': 'justify'})))
->>>>>>> c1178a55
 def test_text_align(rule, result):
     assert expand_to_dict(rule) == result
 
@@ -1205,15 +1194,12 @@
 @assert_no_logs
 @pytest.mark.parametrize('rule, reason', (
     ('text-align: none', 'invalid'),
-<<<<<<< HEAD
     ('text-align: start end', 'invalid'),
     ('text-align: 1', 'invalid'),
-=======
     ('text-align: left left', 'invalid'),
     ('text-align: top', 'invalid'),
     ('text-align: "right"', 'invalid'),
     ('text-align: 1px', 'invalid'),
->>>>>>> c1178a55
 ))
 def test_text_align_invalid(rule, reason):
     assert_invalid(rule, reason)
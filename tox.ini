--- conflicted
+++ resolved
@@ -7,18 +7,6 @@
 commands=
     py.test -s []
     python -m weasyprint.tests.gobject
-
-<<<<<<< HEAD
-[testenv:py27]
-commands=
-    py.test []
-    python -m weasyprint.tests.gobject assert_pygtk
-=======
-[testenv:py31]
-deps=
-    pytest
-    hg+https://bitbucket.org/liZe/pystacia
->>>>>>> 41e14d6e
 
 [testenv:py27-introspection]
 basepython=python2.7

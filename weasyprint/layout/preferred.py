# coding: utf8
"""
    weasyprint.layout.preferred
    ---------------------------

    Preferred and minimum preferred width, aka. the shrink-to-fit algorithm.

    :copyright: Copyright 2011-2012 Simon Sapin and contributors, see AUTHORS.
    :license: BSD, see LICENSE for details.

"""

from __future__ import division, unicode_literals

import cairo

from ..formatting_structure import boxes
from ..text import TextFragment


def shrink_to_fit(document, box, available_width):
    """Return the shrink-to-fit width of ``box``.

    *Warning:* both available_outer_width and the return value are
    for width of the *content area*, not margin area.

    http://www.w3.org/TR/CSS21/visudet.html#float-width

    """
    return min(
        max(
            preferred_minimum_width(document, box, outer=False),
            available_width),
        preferred_width(document, box, outer=False))


def preferred_minimum_width(document, box, outer=True):
    """Return the preferred minimum width for ``box``.

    This is the width by breaking at every line-break opportunity.

    """
    if isinstance(box, boxes.BlockContainerBox):
        if box.is_table_wrapper:
            return table_preferred_minimum_width(document, box, outer)
        else:
            return block_preferred_minimum_width(document, box, outer)
    elif isinstance(box, (boxes.InlineBox, boxes.LineBox)):
        return inline_preferred_minimum_width(document, box, outer)
    elif isinstance(box, boxes.ReplacedBox):
        return replaced_preferred_width(box, outer)
    else:
        raise TypeError(
            'Preferred minimum width for %s not handled yet' %
            type(box).__name__)


def preferred_width(document, box, outer=True):
    """Return the preferred width for ``box``.

    This is the width by only breaking at forced line breaks.

    """
    if isinstance(box, boxes.BlockContainerBox):
        if box.is_table_wrapper:
            return table_preferred_width(document, box, outer)
        else:
            return block_preferred_width(document, box, outer)
    elif isinstance(box, (boxes.InlineBox, boxes.LineBox)):
        return inline_preferred_width(document, box, outer)
    elif isinstance(box, boxes.ReplacedBox):
        return replaced_preferred_width(box, outer)
    else:
        raise TypeError(
            'Preferred width for %s not handled yet' % type(box).__name__)


def _block_preferred_width(document, box, function, outer):
    """Helper to create ``block_preferred_*_width.``"""
    width = box.style.width
    if width == 'auto' or width.unit == '%':
        # "percentages on the following properties are treated instead as
        #  though they were the following: width: auto"
        # http://dbaron.org/css/intrinsic/#outer-intrinsic
        children_widths = [
<<<<<<< HEAD
            function(child, outer=True) for child in box.children
=======
            function(document, child, outer=True) for child in box.children
>>>>>>> b1361612
            if not child.is_absolutely_positioned()]
        width = max(children_widths) if children_widths else 0
    else:
        assert width.unit == 'px'
        width = width.value

    return adjust(box, outer, width)


def adjust(box, outer, width):
    """Add paddings, borders and margins to ``width`` when ``outer`` is set."""
    if not outer:
        return width

    min_width = box.style.min_width
    max_width = box.style.max_width
    min_width = min_width.value if min_width.unit != '%' else 0
    max_width = max_width.value if max_width.unit != '%' else float('inf')

    fixed = max(min_width, min(width, max_width))
    percentages = 0

    for value in ('margin_left', 'margin_right',
                  'padding_left', 'padding_right'):
        # Padding and border are set on the table, not on the wrapper
        # http://www.w3.org/TR/CSS21/tables.html#model
        # TODO: clean this horrible hack!
        if box.is_table_wrapper and value == 'padding_left':
            box = box.get_wrapped_table()

        style_value = box.style[value]
        if style_value != 'auto':
            if style_value.unit == 'px':
                fixed += style_value.value
            else:
                assert style_value.unit == '%'
                percentages += style_value.value

    fixed += box.style.border_left_width + box.style.border_right_width

    if percentages < 100:
        return fixed / (1 - percentages / 100.)
    else:
        # Pathological case, ignore
        return 0


def block_preferred_minimum_width(document, box, outer=True):
    """Return the preferred minimum width for a ``BlockBox``."""
    return _block_preferred_width(
        document, box, preferred_minimum_width, outer)


def block_preferred_width(document, box, outer=True):
    """Return the preferred width for a ``BlockBox``."""
    return _block_preferred_width(document, box, preferred_width, outer)


<<<<<<< HEAD
def inline_preferred_minimum_width(box, outer=True, skip_stack=None,
=======
def inline_preferred_minimum_width(document, box, outer=True, skip_stack=None,
>>>>>>> b1361612
                                   first_line=False):
    """Return the preferred minimum width for an ``InlineBox``.

    The width is calculated from the lines from ``skip_stack``. If
    ``first_line`` is ``True``, only the first line minimum width is
    calculated.

    """
    widest_line = 0
    if skip_stack is None:
        skip = 0
    else:
        skip, skip_stack = skip_stack
    for index, child in box.enumerate_skip(skip):
        if child.is_absolutely_positioned():
            continue  # Skip

        if isinstance(child, boxes.InlineReplacedBox):
            # Images are on their own line
            current_line = replaced_preferred_width(child)
        elif isinstance(child, boxes.InlineBlockBox):
            if child.is_table_wrapper:
                current_line = table_preferred_minimum_width(document, child)
            else:
                current_line = block_preferred_minimum_width(document, child)
        elif isinstance(child, boxes.InlineBox):
            # TODO: handle forced line breaks
            current_line = inline_preferred_minimum_width(
<<<<<<< HEAD
                child, skip_stack=skip_stack, first_line=first_line)
        else:
            assert isinstance(child, boxes.TextBox)
            widths = text_lines_width(child, width=0, skip=skip)
=======
                document, child, skip_stack=skip_stack, first_line=first_line)
        else:
            assert isinstance(child, boxes.TextBox)
            widths = text_lines_width(document, child, width=0, skip=skip)
>>>>>>> b1361612
            if first_line:
                return next(widths)
            else:
                current_line = max(widths)
        widest_line = max(widest_line, current_line)
    return adjust(box, outer, widest_line)


def inline_preferred_width(document, box, outer=True):
    """Return the preferred width for an ``InlineBox``."""
    widest_line = 0
    current_line = 0
    for child in box.children:
        if child.is_absolutely_positioned():
            continue  # Skip

        if isinstance(child, boxes.InlineReplacedBox):
            # No line break around images
            current_line += replaced_preferred_width(child)
        elif isinstance(child, boxes.InlineBlockBox):
            if child.is_table_wrapper:
                current_line += table_preferred_width(document, child)
            else:
                current_line += block_preferred_width(document, child)
        elif isinstance(child, boxes.InlineBox):
            # TODO: handle forced line breaks
            current_line += inline_preferred_width(document, child)
        else:
            assert isinstance(child, boxes.TextBox)
            lines = list(text_lines_width(document, child, width=None))
            assert lines
            # The first text line goes on the current line
            current_line += lines[0]
            if len(lines) > 1:
                # Forced line break
                widest_line = max(widest_line, current_line)
                if len(lines) > 2:
                    widest_line = max(widest_line, max(lines[1:-1]))
                current_line = lines[-1]
    widest_line = max(widest_line, current_line)

    return adjust(box, outer, widest_line)


def table_and_columns_preferred_widths(document, box, outer=True,
                                       resolved_table_width=False):
    """Return preferred widths for the table and its columns.

    If ``resolved_table_width`` is ``True``, the resolved width (instead of the
    one given in ``box.style``) is used to get the preferred widths.

    The tuple returned is
    ``(table_preferred_minimum_width, table_preferred_width,
    column_preferred_minimum_widths, column_preferred_widths)``

    """
    table = box.get_wrapped_table()

    nb_columns = 0
    if table.column_groups:
        last_column_group = table.column_groups[-1]
        # Column groups always have at least one child column.
        last_column = last_column_group.children[-1]
        # +1 as the grid starts at 0
        nb_columns = last_column.grid_x + 1

    rows = []
    for i, row_group in enumerate(table.children):
        for j, row in enumerate(row_group.children):
            rows.append(row)
            if row.children:
                last_cell = row.children[-1]
                row_grid_width = last_cell.grid_x + last_cell.colspan
                nb_columns = max(nb_columns, row_grid_width)
    nb_rows = len(rows)

    colspan_cells = []
    grid = [[None] * nb_columns for i in range(nb_rows)]
    for i, row in enumerate(rows):
        for cell in row.children:
            if cell.colspan == 1:
                grid[i][cell.grid_x] = cell
            else:
                cell.grid_y = i
                colspan_cells.append(cell)

    # Point #1
    column_preferred_widths = [[0] * nb_rows for i in range(nb_columns)]
    column_preferred_minimum_widths = [
        [0] * nb_rows for i in range(nb_columns)]
    for i, row in enumerate(grid):
        for j, cell in enumerate(row):
            if cell:
                # TODO: when border-collapse: collapse; set outer=False
                column_preferred_widths[j][i] = \
                    preferred_width(document, cell)
                column_preferred_minimum_widths[j][i] = \
                    preferred_minimum_width(document, cell)

    column_preferred_widths = [
        max(widths) if widths else 0
        for widths in column_preferred_widths]
    column_preferred_minimum_widths = [
        max(widths) if widths else 0
        for widths in column_preferred_minimum_widths]

    # Point #2
    column_groups_widths = []
    column_widths = [None] * nb_columns
    for column_group in table.column_groups:
        assert isinstance(column_group, boxes.TableColumnGroupBox)
        column_groups_widths.append((column_group, column_group.style.width))
        for column in column_group.children:
            assert isinstance(column, boxes.TableColumnBox)
            column_widths[column.grid_x] = column.style.width

    # TODO: handle percentages for column widths
    if column_widths:
        for widths in (column_preferred_widths,
                       column_preferred_minimum_widths):
            for i, width in enumerate(widths):
                column_width = column_widths[i]
                if (column_width and column_width != 'auto' and
                    column_width.unit != '%'):
                    widths[i] = max(column_width.value, widths[i])

    # Point #3
    for cell in colspan_cells:
        column_slice = slice(cell.grid_x, cell.grid_x + cell.colspan)

        # TODO: when border-collapse: collapse; set outer=False
        cell_width = (
            preferred_width(document, cell) -
            table.style.border_spacing[0] * (cell.colspan - 1))
        columns_width = sum(column_preferred_widths[column_slice])
        if cell_width > columns_width:
            added_space = (cell_width - columns_width) / cell.colspan
            for i in range(cell.grid_x, cell.grid_x + cell.colspan):
                column_preferred_widths[i] += added_space

        # TODO: when border-collapse: collapse; set outer=False
        cell_minimum_width = (
            preferred_minimum_width(document, cell) -
            table.style.border_spacing[0] * (cell.colspan - 1))
        columns_minimum_width = sum(
            column_preferred_minimum_widths[column_slice])
        if cell_minimum_width > columns_minimum_width:
            added_space = (
                (cell_minimum_width - columns_minimum_width) / cell.colspan)
            for i in range(cell.grid_x, cell.grid_x + cell.colspan):
                column_preferred_minimum_widths[i] += added_space

    # Point #4
    for column_group, column_group_width in column_groups_widths:
        # TODO: handle percentages for column group widths
        if (column_group_width and column_group_width != 'auto' and
            column_group_width.unit != '%'):
            column_indexes = [
                column.grid_x for column in column_group.children]
            columns_width = sum(
                column_preferred_minimum_widths[index]
                for index in column_indexes)
            column_group_width = column_group_width.value
            if column_group_width > columns_width:
                added_space = (
                    (column_group_width - columns_width) / len(column_indexes))
                for i in column_indexes:
                    column_preferred_minimum_widths[i] += added_space
                    # The spec seems to say that the colgroup's width is just a
                    # hint for column group's columns minimum width, but if the
                    # sum of the preferred maximum width of the colums is lower
                    # or greater than the colgroup's one, then the columns
                    # don't follow the hint. These lines make the preferred
                    # width equal or greater than the minimum preferred width.
                    if (column_preferred_widths[i] <
                        column_preferred_minimum_widths[i]):
                        column_preferred_widths[i] = \
                            column_preferred_minimum_widths[i]

    total_border_spacing = (nb_columns + 1) * table.style.border_spacing[0]
    table_preferred_minimum_width = (
        sum(column_preferred_minimum_widths) + total_border_spacing)
    table_preferred_width = sum(column_preferred_widths) + total_border_spacing

    captions = [child for child in box.children
                if child is not table and not child.is_absolutely_positioned()]

    if captions:
        caption_width = max(
            preferred_minimum_width(document, caption) for caption in captions)
    else:
        caption_width = 0

    if table.style.width != 'auto':
        # Take care of the table width
        if resolved_table_width:
            if table.width > table_preferred_minimum_width:
                table_preferred_minimum_width = table.width
        else:
            if (table.style.width.unit != '%' and
                table.style.width.value > table_preferred_minimum_width):
                table_preferred_minimum_width = table.style.width.value

    if table_preferred_minimum_width < caption_width:
        table_preferred_minimum_width = caption_width

    if table_preferred_minimum_width > table_preferred_width:
        table_preferred_width = table_preferred_minimum_width

    return (
        table_preferred_minimum_width, table_preferred_width,
        column_preferred_minimum_widths, column_preferred_widths)


def table_preferred_minimum_width(document, box, outer=True):
    """Return the preferred minimum width for a ``TableBox``. wrapper"""
    minimum_width, _, _, _ = table_and_columns_preferred_widths(document, box)
    return adjust(box, outer, minimum_width)


def table_preferred_width(document, box, outer=True):
    """Return the preferred width for a ``TableBox`` wrapper."""
    _, width, _, _ = table_and_columns_preferred_widths(document, box)
    return adjust(box, outer, width)


<<<<<<< HEAD
def text_lines_width(box, width, skip=None):
    """Return the list of line widths for a ``TextBox``."""
    # TODO: find the real surface, to have correct hinting
    context = cairo.Context(cairo.PDFSurface(None, 1, 1))
=======
def text_lines_width(document, box, width, skip=None):
    """Return the list of line widths for a ``TextBox``."""
    context = cairo.Context(document.surface)
>>>>>>> b1361612
    fragment = TextFragment(box.text[skip:], box.style, context, width)
    return fragment.line_widths()


def replaced_preferred_width(box, outer=True):
    """Return the preferred minimum width for an ``InlineReplacedBox``."""
    width = box.style.width
    if width == 'auto' or width.unit == '%':
        # TODO: handle the images with no intinsic width
        _, width, _ = box.replacement
    else:
        assert width.unit == 'px'
        width = width.value
    return adjust(box, outer, width)<|MERGE_RESOLUTION|>--- conflicted
+++ resolved
@@ -83,11 +83,7 @@
         #  though they were the following: width: auto"
         # http://dbaron.org/css/intrinsic/#outer-intrinsic
         children_widths = [
-<<<<<<< HEAD
-            function(child, outer=True) for child in box.children
-=======
             function(document, child, outer=True) for child in box.children
->>>>>>> b1361612
             if not child.is_absolutely_positioned()]
         width = max(children_widths) if children_widths else 0
     else:
@@ -146,11 +142,7 @@
     return _block_preferred_width(document, box, preferred_width, outer)
 
 
-<<<<<<< HEAD
-def inline_preferred_minimum_width(box, outer=True, skip_stack=None,
-=======
 def inline_preferred_minimum_width(document, box, outer=True, skip_stack=None,
->>>>>>> b1361612
                                    first_line=False):
     """Return the preferred minimum width for an ``InlineBox``.
 
@@ -179,17 +171,10 @@
         elif isinstance(child, boxes.InlineBox):
             # TODO: handle forced line breaks
             current_line = inline_preferred_minimum_width(
-<<<<<<< HEAD
-                child, skip_stack=skip_stack, first_line=first_line)
-        else:
-            assert isinstance(child, boxes.TextBox)
-            widths = text_lines_width(child, width=0, skip=skip)
-=======
                 document, child, skip_stack=skip_stack, first_line=first_line)
         else:
             assert isinstance(child, boxes.TextBox)
             widths = text_lines_width(document, child, width=0, skip=skip)
->>>>>>> b1361612
             if first_line:
                 return next(widths)
             else:
@@ -416,16 +401,9 @@
     return adjust(box, outer, width)
 
 
-<<<<<<< HEAD
-def text_lines_width(box, width, skip=None):
-    """Return the list of line widths for a ``TextBox``."""
-    # TODO: find the real surface, to have correct hinting
-    context = cairo.Context(cairo.PDFSurface(None, 1, 1))
-=======
 def text_lines_width(document, box, width, skip=None):
     """Return the list of line widths for a ``TextBox``."""
     context = cairo.Context(document.surface)
->>>>>>> b1361612
     fragment = TextFragment(box.text[skip:], box.style, context, width)
     return fragment.line_widths()
 

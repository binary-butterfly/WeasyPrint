--- conflicted
+++ resolved
@@ -200,8 +200,8 @@
             except BaseException:
                 pass
             LOGGER.warning(
-                'Unsupported computed value `%s` set in variable `%s` '
-                'for property `%s`.', computed_value,
+                'Unsupported computed value "%s" set in variable %r '
+                'for property %r.', computed_value,
                 variable_name.replace('_', '-'), name.replace('_', '-'))
             if name in INHERITED and parent_style:
                 already_computed_value = True
@@ -257,39 +257,6 @@
         function = getter(name)
         already_computed_value = False
 
-<<<<<<< HEAD
-        if value and isinstance(value, tuple) and value[0] == 'var()':
-            variable_name, default = value[1]
-            computed_value = _resolve_var(computed, variable_name, default)
-            if computed_value is None:
-                new_value = None
-            else:
-                prop = PROPERTIES[name.replace('_', '-')]
-                if prop.wants_base_url:
-                    new_value = prop(computed_value, base_url)
-                else:
-                    new_value = prop(computed_value)
-
-            # See https://drafts.csswg.org/css-variables/#invalid-variables
-            if new_value is None:
-                try:
-                    computed_value = ''.join(
-                        token.serialize() for token in computed_value)
-                except BaseException:
-                    pass
-                LOGGER.warning(
-                    'Unsupported computed value "%s" set in variable %r '
-                    'for property %r.', computed_value,
-                    variable_name.replace('_', '-'), name.replace('_', '-'))
-                if name in INHERITED and parent_style:
-                    already_computed_value = True
-                    value = parent_style[name]
-                else:
-                    already_computed_value = name not in INITIAL_NOT_COMPUTED
-                    value = INITIAL_VALUES[name]
-            else:
-                value = new_value
-=======
         if value:
             converted_to_list = False
 
@@ -303,7 +270,6 @@
 
             if converted_to_list:
                 value, = value
->>>>>>> bf89df5b
 
         if function is not None and not already_computed_value:
             value = function(computer, name, value)

# coding: utf8

#  WeasyPrint converts web documents (HTML, CSS, ...) to PDF.
#  Copyright (C) 2011  Simon Sapin
#
#  This program is free software: you can redistribute it and/or modify
#  it under the terms of the GNU Affero General Public License as
#  published by the Free Software Foundation, either version 3 of the
#  License, or (at your option) any later version.
#
#  This program is distributed in the hope that it will be useful,
#  but WITHOUT ANY WARRANTY; without even the implied warranty of
#  MERCHANTABILITY or FITNESS FOR A PARTICULAR PURPOSE.  See the
#  GNU Affero General Public License for more details.
#
#  You should have received a copy of the GNU Affero General Public License
#  along with this program.  If not, see <http://www.gnu.org/licenses/>.

"""
Validator for all supported properties.

See http://www.w3.org/TR/CSS21/propidx.html for allowed values.

"""
# TODO: unit-test these validators


from __future__ import division, unicode_literals

import functools

from ..logger import LOGGER
from ..formatting_structure import counters
from .values import (get_keyword, get_single_keyword, as_css,
                     make_percentage_value)
from .properties import INITIAL_VALUES, NOT_PRINT_MEDIA
from . import computed_values


# keyword -> (open, insert)
CONTENT_QUOTE_KEYWORDS = {
    'open-quote': (True, True),
    'close-quote': (False, True),
    'no-open-quote': (True, False),
    'no-close-quote': (False, False),
}

BACKGROUND_POSITION_PERCENTAGES = {
    'top': make_percentage_value(0),
    'left': make_percentage_value(0),
    'center': make_percentage_value(50),
    'bottom': make_percentage_value(100),
    'right': make_percentage_value(100),
}


# yes/no validators for non-shorthand properties
# Maps property names to functions taking a property name and a value list,
# returning a value or None for invalid.
# Also transform values: keyword and URLs are returned as strings.
# For properties that take a single value, that value is returned by itself
# instead of a list.
VALIDATORS = {}

EXPANDERS = {}

PREFIXED = set()
# The same replacement was done on property names:
PREFIX = '-weasy-'.replace('-', '_')


class InvalidValues(ValueError):
    """Invalid or unsupported values for a known CSS property."""


# Validators

def validator(property_name=None, prefixed=False):
    """Decorator adding a function to the ``VALIDATORS``.

    The name of the property covered by the decorated function is set to
    ``property_name`` if given, or is inferred from the function name
    (replacing underscores by hyphens).

    """
    def decorator(function):
        """Add ``function`` to the ``VALIDATORS``."""
        if property_name is None:
            name = function.__name__
        else:
            name = property_name.replace('-', '_')
        assert name in INITIAL_VALUES, name
        assert name not in VALIDATORS, name

        VALIDATORS[name] = function
        if prefixed:
            PREFIXED.add(name)
        return function
    return decorator


def single_keyword(function):
    """Decorator for validators that only accept a single keyword."""
    @functools.wraps(function)
    def keyword_validator(values):
        """Wrap a validator to call get_single_keyword on values."""
        keyword = get_single_keyword(values)
        if function(keyword):
            return keyword
    return keyword_validator


def single_value(function):
    """Decorator for validators that only accept a single value."""
    @functools.wraps(function)
    def single_value_validator(values):
        """Validate a property whose value is single."""
        if len(values) == 1:
            return function(values[0])
    single_value_validator.__func__ = function
    return single_value_validator


def is_dimension(value, negative=True):
    """Get if ``value`` is a dimension.

    The ``negative`` argument sets wether negative values are allowed.

    """
    type_ = value.type
    # Units may be ommited on zero lenghts.
    return (
        type_ == 'DIMENSION' and (negative or value.value >= 0) and (
            value.dimension in computed_values.LENGTHS_TO_PIXELS or
            value.dimension in ('em', 'ex'))
        ) or (type_ == 'NUMBER' and value.value == 0)


def is_dimension_or_percentage(value, negative=True):
    """Get if ``value`` is a dimension or a percentage.

    The ``negative`` argument sets wether negative values are allowed.

    """
    return is_dimension(value, negative) or (
        value.type == 'PERCENTAGE' and (negative or value.value >= 0))


def is_angle(value):
    """Return whether the argument is an angle value."""
    return value.type == 'DIMENSION' and \
        value.dimension in computed_values.ANGLE_TO_RADIANS


@validator()
@single_keyword
def background_attachment(keyword):
    """``background-attachment`` property validation."""
    return keyword in ('scroll', 'fixed')


@validator('background-color')
@validator('border-top-color')
@validator('border-right-color')
@validator('border-bottom-color')
@validator('border-left-color')
@validator('color')
@single_value
def color(value):
    """``*-color`` and ``color`` properties validation."""
    if value.type == 'COLOR_VALUE':
        return value
    if get_keyword(value) == 'currentColor':
        return 'inherit'


@validator('background-image')
@validator('list-style-image')
@single_value
def image(value):
    """``*-image`` properties validation."""
    if get_keyword(value) == 'none':
        return 'none'
    if value.type == 'URI':
        return value.absoluteUri


@validator('transform-origin', prefixed=True)  # Not in CR yet
@validator()
def background_position(values):
    """``background-position`` property validation.

    See http://www.w3.org/TR/CSS21/colors.html#propdef-background-position

    """
    if len(values) == 1:
        center = BACKGROUND_POSITION_PERCENTAGES['center']
        value = values[0]
        keyword = get_keyword(value)
        if keyword in BACKGROUND_POSITION_PERCENTAGES:
            return BACKGROUND_POSITION_PERCENTAGES[keyword], center
        elif is_dimension_or_percentage(value):
            return value, center

    elif len(values) == 2:
        value_1, value_2 = values
        keyword_1, keyword_2 = map(get_keyword, values)
        if is_dimension_or_percentage(value_1):
            if keyword_2 in ('top', 'center', 'bottom'):
                return value_1, BACKGROUND_POSITION_PERCENTAGES[keyword_2]
            elif is_dimension_or_percentage(value_2):
                return value_1, value_2
        elif is_dimension_or_percentage(value_2):
            if keyword_1 in ('left', 'center', 'right'):
                return BACKGROUND_POSITION_PERCENTAGES[keyword_1], value_2
        elif (keyword_1 in ('left', 'center', 'right') and
              keyword_2 in ('top', 'center', 'bottom')):
            return (BACKGROUND_POSITION_PERCENTAGES[keyword_1],
                    BACKGROUND_POSITION_PERCENTAGES[keyword_2])
        elif (keyword_1 in ('top', 'center', 'bottom') and
              keyword_2 in ('left', 'center', 'right')):
            # Swap values. They need to be in (horizontal, vertical) order.
            return (BACKGROUND_POSITION_PERCENTAGES[keyword_2],
                    BACKGROUND_POSITION_PERCENTAGES[keyword_1])
    #else: invalid


@validator()
@single_keyword
def background_repeat(keyword):
    """``background-repeat`` property validation."""
    return keyword in ('repeat', 'repeat-x', 'repeat-y', 'no-repeat')


@validator()
def background_size(values):
    """Validation for ``background-size``."""
    if len(values) == 1:
        value = values[0]
        keyword = get_keyword(value)
        if keyword in ('contain', 'cover'):
            return keyword
        if keyword == 'auto':
            return ('auto', 'auto')
        if is_dimension_or_percentage(value, negative=False):
            return (value, 'auto')
    elif len(values) == 2:
        new_values = []
        for value in values:
            if get_keyword(value) == 'auto':
                new_values.append('auto')
            elif is_dimension_or_percentage(value, negative=False):
                new_values.append(value)
            else:
                return
        return tuple(values)


@validator('background_clip')
@validator('background_origin')
@single_keyword
def box(keyword):
    """Validation for the ``<box>`` type used in ``background-clip``
    and ``background-origin``."""
    return keyword in ('border-box', 'padding-box', 'content-box')


@validator()
def border_spacing(values):
    """Validator for the `border-spacing` property."""
    if all(is_dimension(value, negative=False) for value in values):
        if len(values) == 1:
            return (values[0], values[0])
        elif len(values) == 2:
            return tuple(values)


@validator('border-top-style')
@validator('border-right-style')
@validator('border-left-style')
@validator('border-bottom-style')
@single_keyword
def border_style(keyword):
    """``border-*-style`` properties validation."""
    return keyword in ('none', 'hidden', 'dotted', 'dashed', 'double',
                       'inset', 'outset', 'groove', 'ridge', 'solid')


@validator('border-top-width')
@validator('border-right-width')
@validator('border-left-width')
@validator('border-bottom-width')
@single_value
def border_width(value):
    """``border-*-width`` properties validation."""
    if is_dimension(value, negative=False):
        return value
    keyword = get_keyword(value)
    if keyword in ('thin', 'medium', 'thick'):
        return keyword


@validator()
@single_keyword
def box_sizing(keyword):
    """Validation for the ``box-sizing`` property from css3-ui"""
    return keyword in ('padding-box', 'border-box')


@validator()
@single_keyword
def caption_side(keyword):
    """``caption-side`` properties validation."""
    return keyword in ('top', 'bottom')


@validator()
@single_value
def clip(value):
    """Validation for the ``clip`` property."""
    function = parse_function(value)
    if function:
        name, args = function
        if name == 'rect' and len(args) == 4:
            values = []
            for arg in args:
                if get_keyword(arg) == 'auto':
                    values.append('auto')
                elif is_dimension(arg, negative=True):
                    values.append(arg)
                else:
                    raise InvalidValues
            return values
    if get_keyword(value) == 'auto':
        return []


@validator()
def content(values):
    """``content`` property validation."""
    keyword = get_single_keyword(values)
    if keyword in ('normal', 'none'):
        return keyword
    parsed_values = [validate_content_value(v) for v in values]
    if None not in parsed_values:
        return parsed_values


def validate_content_value(value):
    """Validation for a signle value for the ``content`` property.

    Return (type, content) or False for invalid values.

    """
    quote_type = CONTENT_QUOTE_KEYWORDS.get(get_keyword(value))
    if quote_type is not None:
        return ('QUOTE', quote_type)

    type_ = value.type
    if type_ == 'STRING':
        return ('STRING', value.value)
    if type_ == 'URI':
        return ('URI', value.absoluteUri)
    function = parse_function(value)
    if function:
        name, args = function
        prototype = (name, [a.type for a in args])
        args = [a.value for a in args]
        if prototype == ('attr', ['IDENT']):
            return (name, args[0])
        elif prototype in (('counter', ['IDENT']),
                           ('counters', ['IDENT', 'STRING'])):
            args.append('decimal')
            return (name, args)
        elif prototype in (('counter', ['IDENT', 'IDENT']),
                           ('counters', ['IDENT', 'STRING', 'IDENT'])):
            style = args[-1]
            if style in ('none', 'decimal') or style in counters.STYLES:
                return (name, args)


def parse_function(value):
    """Return ``(name, args)`` if the given value is a function
    with comma-separated arguments, or None.
    .
    """
    if value.type == 'FUNCTION':
        seq = [e.value for e in value.seq]
        # seq is expected to look like
        # ['name(', ARG_1, ',', ARG_2, ',', ..., ARG_N, ')']
        if (seq[0][-1] == '(' and seq[-1] == ')' and
                all(v == ',' for v in seq[2:-1:2])):
            name = seq[0][:-1]
            args = seq[1:-1:2]
            return name, args


@validator()
def counter_increment(values):
    """``counter-increment`` property validation."""
    return counter(values, default_integer=1)


@validator()
def counter_reset(values):
    """``counter-reset`` property validation."""
    return counter(values, default_integer=0)


def counter(values, default_integer):
    """``counter-increment`` and ``counter-reset`` properties validation."""
    if get_single_keyword(values) == 'none':
        return []
    values = iter(values)
    value = next(values, None)
    if value is None:
        return  # expected at least one value
    results = []
    while value is not None:
        counter_name = get_keyword(value)
        if counter_name is None:
            return  # expected a keyword here
        if counter_name in ('none', 'initial', 'inherit'):
            raise InvalidValues('Invalid counter name: '+ counter_name)
        value = next(values, None)
        if (value is not None and value.type == 'NUMBER' and
                isinstance(value.value, int)):
            # Found an integer. Use it and get the next value
            integer = value.value
            value = next(values, None)
        else:
            # Not an integer. Might be the next counter name.
            # Keep `value` for the next loop iteration.
            integer = default_integer
        results.append((counter_name, integer))
    return results


#@validator('top')
#@validator('right')
#@validator('left')
#@validator('bottom')
@validator('margin-top')
@validator('margin-right')
@validator('margin-bottom')
@validator('margin-left')
@single_value
def lenght_precentage_or_auto(value, negative=True):
    """``margin-*`` properties validation."""
    if is_dimension_or_percentage(value, negative):
        return value
    if get_keyword(value) == 'auto':
        return 'auto'


@validator('height')
@validator('width')
@single_value
def width_height(value):
    """Validation for the ``width`` and ``height`` properties."""
    return lenght_precentage_or_auto.__func__(value, negative=False)


@validator()
@single_keyword
def direction(keyword):
    """``direction`` property validation."""
    return keyword in ('ltr', 'rtl')


@validator()
@single_keyword
def display(keyword):
    """``display`` property validation."""
    if keyword in ('inline-block',):
        raise InvalidValues('value not supported yet')
    return keyword in (
        'inline', 'block', 'list-item', 'none',
        'table', 'inline-table', 'table-caption',
        'table-row-group', 'table-header-group', 'table-footer-group',
        'table-row', 'table-column-group', 'table-column', 'table-cell')


@validator()
def font_family(values):
    """``font-family`` property validation."""
    # TODO: we should split on commas only.
    # " If a sequence of identifiers is given as a font family name, the
    #   computed value is the name converted to a string by joining all the
    #   identifiers in the sequence by single spaces. "
    # http://www.w3.org/TR/CSS21/fonts.html#font-family-prop
    # eg. `font-family: Foo  bar, "baz
    if all(value.type in ('IDENT', 'STRING') for value in values):
        return [value.value for value in values]


@validator()
@single_value
def font_size(value):
    """``font-size`` property validation."""
    if is_dimension_or_percentage(value):
        return value
    font_size_keyword = get_keyword(value)
    if font_size_keyword in ('smaller', 'larger'):
        raise InvalidValues('value not supported yet')
    if (
        font_size_keyword in computed_values.FONT_SIZE_KEYWORDS #or
        #keyword in ('smaller', 'larger')
    ):
        return font_size_keyword


@validator()
@single_keyword
def font_style(keyword):
    """``font-style`` property validation."""
    return keyword in ('normal', 'italic', 'oblique')


@validator()
@single_keyword
def font_variant(keyword):
    """``font-variant`` property validation."""
    return keyword in ('normal', 'small-caps')


@validator()
@single_value
def font_weight(value):
    """``font-weight`` property validation."""
    keyword = get_keyword(value)
    if keyword in ('normal', 'bold', 'bolder', 'lighter'):
        return keyword
    if value.type == 'NUMBER':
        value = value.value
        if value in [100, 200, 300, 400, 500, 600, 700, 800, 900]:
            return value


@validator('letter_spacing')
@validator('word_spacing')
@single_value
def spacing(value):
    """Validation for ``letter-spacing`` and ``word-spacing``."""
    if get_keyword(value) == 'normal':
        return 'normal'
    if is_dimension(value):
        return value


@validator()
@single_value
def line_height(value):
    """``line-height`` property validation."""
    if get_keyword(value) == 'normal':
        return 'normal'
    if (value.type in ('NUMBER', 'DIMENSION', 'PERCENTAGE') and
            value.value >= 0):
        return value


@validator()
@single_keyword
def list_style_position(keyword):
    """``list-style-position`` property validation."""
    return keyword in ('inside', 'outside')


@validator()
@single_keyword
def list_style_type(keyword):
    """``list-style-type`` property validation."""
    return keyword in ('none', 'decimal') or keyword in counters.STYLES


@validator('padding-top')
@validator('padding-right')
@validator('padding-bottom')
@validator('padding-left')
@single_value
def length_or_precentage(value):
    """``padding-*`` properties validation."""
    if is_dimension_or_percentage(value, negative=False):
        return value


@validator()
@single_value
def opacity(value):
    """Validation for the ``opacity`` property."""
    if value.type == 'NUMBER':
        return min(1, max(0, value.value))


@validator('orphans')
@validator('widows')
@single_value
def orphans_widows(value):
    """Validation for the ``orphans`` or ``widows`` properties."""
    if value.type == 'NUMBER':  # INTEGER
        value = value.value
        if int(value) == value and value >= 1:
            return value


@validator()
@single_keyword
def overflow(keyword):
    """Validation for the ``overflow`` property."""
    return keyword in ('auto', 'visible', 'hidden', 'scroll')


@validator('page-break-before')
@validator('page-break-after')
@single_keyword
def page_break(keyword):
    """Validation for the ``page-break-before`` and ``page-break-after``
    properties.

    """
    if keyword == 'avoid':
        raise InvalidValues('value not supported yet')
    return keyword in ('auto', 'always', 'left', 'right')


# Not very useful, might as well ignore the property anyway.
# Keep it for completeness.
@validator()
@single_keyword
def page_break_inside(keyword):
    """Validation for the ``page-break-inside`` property."""
<<<<<<< HEAD
    if keyword == 'avoid':
        raise InvalidValues('value not supported yet')
    return keyword in ('auto',)
=======
    return keyword in ('auto', 'avoid')
>>>>>>> c521322e


@validator()
@single_keyword
def position(keyword):
    """``position`` property validation."""
    if keyword in ('relative', 'absolute', 'fixed'):
        raise InvalidValues('value not supported yet')
    return keyword in ('static',)


@validator()
def quotes(values):
    """``quotes`` property validation."""
    if (values and len(values) % 2 == 0
            and all(v.type == 'STRING' for v in values)):
        strings = [v.value for v in values]
        # Separate open and close quotes.
        # eg.  ['«', '»', '“', '”']  -> (['«', '“'], ['»', '”'])
        return strings[::2], strings[1::2]


@validator()
@single_keyword
def text_align(keyword):
    """``text-align`` property validation."""
    return keyword in ('left', 'right', 'center', 'justify')


@validator()
def text_decoration(values):
    """``text-decoration`` property validation."""
    keywords = [get_keyword(v) for v in values]
    if keywords == ['none']:
        return 'none'
    if all(keyword in ('underline', 'overline', 'line-through', 'blink')
            for keyword in keywords):
        unique = frozenset(keywords)
        if len(unique) == len(keywords):
            # No duplicate
            return unique


@validator()
@single_value
def text_indent(value):
    """``text-indent`` property validation."""
    if is_dimension_or_percentage(value, negative=True):
        return value


@validator()
@single_keyword
def text_transform(keyword):
    """``text-align`` property validation."""
    return keyword in ('none', 'uppercase', 'lowercase', 'capitalize')


@validator()
@single_value
def vertical_align(value):
    """Validation for the ``vertical-align`` property"""
    if is_dimension_or_percentage(value, negative=True):
        return value
    keyword = get_keyword(value)
    if keyword in ('baseline', 'middle', 'sub', 'super',
                   'text-top', 'text-bottom', 'top', 'bottom'):
        return keyword


@validator()
@single_keyword
def visibility(keyword):
    """``white-space`` property validation."""
    return keyword in ('visible', 'hidden', 'collapse')


@validator()
@single_keyword
def white_space(keyword):
    """``white-space`` property validation."""
    return keyword in ('normal', 'pre', 'nowrap', 'pre-wrap', 'pre-line')


@validator(prefixed=True)  # Taken from SVG
@single_keyword
def image_rendering(keyword):
    """Validation for ``image-rendering``."""
    return keyword in ('auto', 'optimizeSpeed', 'optimizeQuality')


@validator(prefixed=True)  # Not in CR yet
def size(values):
    """``size`` property validation.

    See http://www.w3.org/TR/css3-page/#page-size-prop

    """
    if is_dimension(values[0]):
        if len(values) == 1:
            return values * 2
        elif len(values) == 2 and is_dimension(values[1]):
            return values

    keywords = [get_keyword(v) for v in values]
    if len(keywords) == 1:
        keyword = keywords[0]
        if keyword in ('auto', 'portrait'):
            return INITIAL_VALUES['size']
        elif keyword == 'landscape':
            height, width = INITIAL_VALUES['size']
            return width, height
        elif keyword in computed_values.PAGE_SIZES:
            return computed_values.PAGE_SIZES[keyword]

    if len(keywords) == 2:
        if keywords[0] in ('portrait', 'landscape'):
            orientation, page_size = keywords
        elif keywords[1] in ('portrait', 'landscape'):
            page_size, orientation = keywords
        else:
            page_size = None
        if page_size in computed_values.PAGE_SIZES:
            width_height = computed_values.PAGE_SIZES[page_size]
            if orientation == 'portrait':
                return width_height
            else:
                height, width = width_height
                return width, height


@validator(prefixed=True)  # Not in CR yet
def transform(values):
    if get_single_keyword(values) == 'none':
        return 'none'
    else:
        return [transform_function(v) for v in values]


def transform_function(value):
    function = parse_function(value)
    if not function:
        raise InvalidValues
    name, args = function  # cssutils has already made name lower-case

    if len(args) == 1:
        if name in ('rotate', 'skewx', 'skewy') and is_angle(args[0]):
            return name, args[0]
        elif name in ('translatex', 'translate') and is_dimension_or_percentage(args[0]):
            return 'translate', (args[0], 0)
        elif name == 'translatey' and is_dimension_or_percentage(args[0]):
            return 'translate', (0, args[0])
        elif name == 'scalex' and args[0].type == 'NUMBER':
            return 'scale', (args[0].value, 1)
        elif name == 'scaley' and args[0].type == 'NUMBER':
            return 'scale', (1, args[0].value)
        elif name == 'scale' and args[0].type == 'NUMBER':
            return 'scale', (args[0].value,) * 2
    elif len(args) == 2:
        if name == 'scale' and all(a.type == 'NUMBER' for a in args):
            return name, [arg.value for arg in args]
        if name == 'translate' and all(map(is_dimension_or_percentage, args)):
            return name, args
    elif len(args) == 6 and name == 'matrix' and all(
            a.type == 'NUMBER' for a in args):
        return name, [arg.value for arg in args]
    raise InvalidValues


# Expanders

# Let's be consistent, always use ``name`` as an argument even
# when it is useless.
# pylint: disable=W0613

def expander(property_name):
    """Decorator adding a function to the ``EXPANDERS``."""
    property_name = property_name.replace('-', '_')
    def expander_decorator(function):
        """Add ``function`` to the ``EXPANDERS``."""
        assert property_name not in EXPANDERS, property_name
        EXPANDERS[property_name] = function
        return function
    return expander_decorator


@expander('border-color')
@expander('border-style')
@expander('border-width')
@expander('margin')
@expander('padding')
def expand_four_sides(name, values):
    """Expand properties setting a value for the four sides of a box."""
    # Make sure we have 4 values
    if len(values) == 1:
        values *= 4
    elif len(values) == 2:
        values *= 2  # (bottom, left) defaults to (top, right)
    elif len(values) == 3:
        values.append(values[1])  # left defaults to right
    elif len(values) != 4:
        raise InvalidValues(
            'Expected 1 to 4 value components got %i' % len(values))
    for suffix, value in zip(('_top', '_right', '_bottom', '_left'), values):
        i = name.rfind('_')
        if i == -1:
            new_name = name + suffix
        else:
            # eg. border-color becomes border-*-color, not border-color-*
            new_name = name[:i] + suffix + name[i:]

        # validate_non_shorthand returns [(name, value)], we want
        # to yield (name, value)
        result, = validate_non_shorthand(new_name, [value], required=True)
        yield result


def generic_expander(*expanded_names):
    """Decorator helping expanders to handle ``inherit`` and ``initial``.

    Wrap an expander so that it does not have to handle the 'inherit' and
    'initial' cases, and can just yield name suffixes. Missing suffixes
    get the initial value.

    """
    expanded_names = [name.replace('-', '_') for name in expanded_names]
    def generic_expander_decorator(wrapped):
        """Decorate the ``wrapped`` expander."""
        @functools.wraps(wrapped)
        def generic_expander_wrapper(name, values):
            """Wrap the expander."""
            keyword = get_single_keyword(values)
            if keyword in ('inherit', 'initial'):
                results = dict.fromkeys(expanded_names, keyword)
                skip_validation = True
            else:
                skip_validation = False
                results = {}
                for new_name, new_values in wrapped(name, values):
                    assert new_name in expanded_names, new_name
                    if new_name in results:
                        raise InvalidValues(
                            'got multiple %s values in a %s shorthand'
                            % (new_name.strip('_'), name))
                    results[new_name] = new_values

            for new_name in expanded_names:
                if new_name.startswith('_'):
                    # new_name is a suffix
                    actual_new_name = name + new_name
                else:
                    actual_new_name = new_name

                if new_name in results:
                    values = results[new_name]
                    if not skip_validation:
                        # validate_non_shorthand returns [(name, value)]
                        (actual_new_name, values), = validate_non_shorthand(
                            actual_new_name, values, required=True)
                else:
                    values = INITIAL_VALUES[actual_new_name]

                yield actual_new_name, values
        return generic_expander_wrapper
    return generic_expander_decorator


@expander('list-style')
@generic_expander('-type', '-position', '-image')
def expand_list_style(name, values):
    """Expand the ``list-style`` shorthand property.

    See http://www.w3.org/TR/CSS21/generate.html#propdef-list-style

    """
    type_specified = image_specified = False
    none_count = 0
    for value in values:
        if get_keyword(value) == 'none':
            # Can be either -style or -image, see at the end which is not
            # otherwise specified.
            none_count += 1
            none_value = value
            continue

        if list_style_type([value]) is not None:
            suffix = '_type'
            type_specified = True
        elif list_style_position([value]) is not None:
            suffix = '_position'
        elif image([value]) is not None:
            suffix = '_image'
            image_specified = True
        else:
            raise InvalidValues
        yield suffix, [value]

    if not type_specified and none_count:
        yield '_type', [none_value]
        none_count -= 1

    if not image_specified and none_count:
        yield '_image', [none_value]
        none_count -= 1

    if none_count:
        # Too many none values.
        raise InvalidValues


@expander('border')
def expand_border(name, values):
    """Expand the ``border`` shorthand property.

    See http://www.w3.org/TR/CSS21/box.html#propdef-border

    """
    for suffix in ('_top', '_right', '_bottom', '_left'):
        for new_prop in expand_border_side(name + suffix, values):
            yield new_prop


@expander('border-top')
@expander('border-right')
@expander('border-bottom')
@expander('border-left')
@generic_expander('-width', '-color', '-style')
def expand_border_side(name, values):
    """Expand the ``border-*`` shorthand properties.

    See http://www.w3.org/TR/CSS21/box.html#propdef-border-top

    """
    for value in values:
        if color([value]) is not None:
            suffix = '_color'
        elif border_width([value]) is not None:
            suffix = '_width'
        elif border_style([value]) is not None:
            suffix = '_style'
        else:
            raise InvalidValues
        yield suffix, [value]


def is_valid_background_positition(value):
    """Tell whether the value is valid for ``background-position``."""
    return (
        value.type in ('DIMENSION', 'PERCENTAGE') or
        (value.type == 'NUMBER' and value.value == 0) or
        get_keyword(value) in ('left', 'right', 'top', 'bottom', 'center'))


@expander('background')
@generic_expander('-color', '-image', '-repeat', '-attachment', '-position')
def expand_background(name, values):
    """Expand the ``background`` shorthand property.

    See http://www.w3.org/TR/CSS21/colors.html#propdef-background

    """
    # Make `values` a stack
    values = list(reversed(values))
    while values:
        value = values.pop()
        if color([value]) is not None:
            suffix = '_color'
        elif image([value]) is not None:
            suffix = '_image'
        elif background_repeat([value]) is not None:
            suffix = '_repeat'
        elif background_attachment([value]) is not None:
            suffix = '_attachment'
        elif background_position([value]):
            if values:
                next_value = values.pop()
                if background_position([value, next_value]):
                    # Two consecutive '-position' values, yield them together
                    yield '_position', [value, next_value]
                    continue
                else:
                    # The next value is not a '-position', put it back
                    # for the next loop iteration
                    values.append(next_value)
            # A single '-position' value
            suffix = '_position'
        else:
            raise InvalidValues
        yield suffix, [value]


@expander('font')
@generic_expander('-style', '-variant', '-weight', '-size',
                  'line-height', '-family')  # line-height is not a suffix
def expand_font(name, values):
    """Expand the ``font`` shorthand property.

    http://www.w3.org/TR/CSS21/fonts.html#font-shorthand
    """
    expand_font_keyword = get_single_keyword(values)
    if expand_font_keyword in ('caption', 'icon', 'menu', 'message-box',
                               'small-caption', 'status-bar'):
        LOGGER.warn(
            'System fonts are not supported, `font: %s` ignored.',
            expand_font_keyword)
        return

    # Make `values` a stack
    values = list(reversed(values))
    # Values for font-style font-variant and font-weight can come in any
    # order and are all optional.
    while values:
        value = values.pop()
        if get_keyword(value) == 'normal':
            # Just ignore 'normal' keywords. Unspecified properties will get
            # their initial value, which is 'normal' for all three here.
            continue

        if font_style([value]) is not None:
            suffix = '_style'
        elif font_variant([value]) is not None:
            suffix = '_variant'
        elif font_weight([value]) is not None:
            suffix = '_weight'
        else:
            # We’re done with these three, continue with font-size
            break
        yield suffix, [value]

    # Then font-size is mandatory
    # Latest `value` from the loop.
    if font_size([value]) is None:
        raise InvalidValues
    yield '_size', [value]

    # Then line-height is optional, but font-family is not so the list
    # must not be empty yet
    if not values:
        raise InvalidValues

    value = values.pop()
    if line_height([value]) is not None:
        yield 'line_height', [value]
    else:
        # We pop()ed a font-family, add it back
        values.append(value)

    # Reverse the stack to get normal list
    values.reverse()
    if font_family(values) is None:
        raise InvalidValues
    yield '_family', values


def validate_non_shorthand(name, values, required=False):
    """Default validator for non-shorthand properties."""
    if not required and name not in INITIAL_VALUES:
        raise InvalidValues('unknown property')

    if not required and name not in VALIDATORS:
        raise InvalidValues('property not supported yet')

    keyword = get_single_keyword(values)
    if keyword in ('initial', 'inherit'):
        value = keyword
    else:
        value = VALIDATORS[name](values)
        if value is None:
            raise InvalidValues
    return [(name, value)]


def validate_and_expand(name, values):
    """Expand and validate shorthand properties.

    The invalid or unsupported declarations are ignored and logged.

    Return a iterable of ``(name, values)`` tuples.

    """
    if name in PREFIXED and not name.startswith(PREFIX):
        level = 'warn'
        reason = ('the property is experimental, use ' +
                  (PREFIX + name).replace('_', '-'))
    elif name in NOT_PRINT_MEDIA:
        level = 'info'
        reason = 'the property does not apply for the print media'
    else:
        if name.startswith(PREFIX):
            unprefixed_name = name[len(PREFIX):]
            if unprefixed_name in PREFIXED:
                name = unprefixed_name
        expander_ = EXPANDERS.get(name, validate_non_shorthand)
        try:
            results = expander_(name, values)
            # Use list() to consume any generator now,
            # so that InvalidValues is caught.
            return list(results)
        except InvalidValues as exc:
            level = 'warn'
            if exc.args and exc.args[0]:
                reason = exc.args[0]
            else:
                reason = 'invalid value'
    getattr(LOGGER, level)('Ignored declaration: `%s: %s`, %s.',
        name.replace('_', '-'), as_css(values), reason)
    return []<|MERGE_RESOLUTION|>--- conflicted
+++ resolved
@@ -629,13 +629,7 @@
 @single_keyword
 def page_break_inside(keyword):
     """Validation for the ``page-break-inside`` property."""
-<<<<<<< HEAD
-    if keyword == 'avoid':
-        raise InvalidValues('value not supported yet')
-    return keyword in ('auto',)
-=======
     return keyword in ('auto', 'avoid')
->>>>>>> c521322e
 
 
 @validator()

--- conflicted
+++ resolved
@@ -225,7 +225,7 @@
     def pop_group(self):
         return self._parent
 
-    def add_image(self, pillow_image, image_rendering):
+    def add_image(self, pillow_image, image_rendering, optimize_image):
         image_format = pillow_image.format
         image_mode = pillow_image.mode
         if image_mode in ('RGB', 'RGBA', 'P'):
@@ -751,16 +751,10 @@
     """
 
     @classmethod
-<<<<<<< HEAD
     def _build_layout_context(cls, html, stylesheets,
-                              presentational_hints=False, font_config=None,
-                              counter_style=None):
-=======
-    def _build_layout_context(cls, html, stylesheets, enable_hinting,
                               presentational_hints=False,
                               optimize_images=False, font_config=None,
                               counter_style=None, image_cache=None):
->>>>>>> 2b1490e4
         if font_config is None:
             font_config = FontConfiguration()
         if counter_style is None:
@@ -788,14 +782,9 @@
         return context
 
     @classmethod
-<<<<<<< HEAD
     def _render(cls, html, stylesheets, presentational_hints=False,
-                font_config=None, counter_style=None):
-=======
-    def _render(cls, html, stylesheets, enable_hinting,
-                presentational_hints=False, optimize_images=False,
-                font_config=None, counter_style=None, image_cache=None):
->>>>>>> 2b1490e4
+                optimize_images=False, font_config=None, counter_style=None,
+                image_cache=None):
         if font_config is None:
             font_config = FontConfiguration()
 
@@ -803,13 +792,8 @@
             counter_style = CounterStyle()
 
         context = cls._build_layout_context(
-<<<<<<< HEAD
-            html, stylesheets, presentational_hints, font_config,
-            counter_style)
-=======
-            html, stylesheets, enable_hinting, presentational_hints,
-            optimize_images, font_config, counter_style, image_cache)
->>>>>>> 2b1490e4
+            html, stylesheets, presentational_hints, optimize_images,
+            font_config, counter_style, image_cache)
 
         root_box = build_formatting_structure(
             html.etree_element, context.style_for, context.get_image_from_uri,

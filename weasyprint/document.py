"""
    weasyprint.document
    -------------------

"""

import collections
import functools
import hashlib
import io
import math
import shutil
import zlib
from os.path import basename
from urllib.parse import unquote, urlsplit

import pydyf
from weasyprint.layout import LayoutContext

from . import Attachment, CSS, __version__
from .css import get_all_computed_styles
from .css.counters import CounterStyle
from .css.targets import TargetCollector
from .draw import draw_page, stacked
from .fonts import FontConfiguration
from .formatting_structure import boxes
from .formatting_structure.build import build_formatting_structure
from .html import W3C_DATE_RE
from .images import get_image_from_uri as original_get_image_from_uri
from .layout import layout_document
from .layout.percentages import percentage
from .logger import LOGGER, PROGRESS_LOGGER
from .text import ffi, pango
from .urls import URLFetchingError


def _w3c_date_to_pdf(string, attr_name):
    """Tranform W3C date to PDF format."""
    if string is None:
        return None
    match = W3C_DATE_RE.match(string)
    if match is None:
        LOGGER.warning('Invalid %s date: %r', attr_name, string)
        return None
    groups = match.groupdict()
    pdf_date = ''
    found = False
    for key in ('second', 'minute', 'hour', 'day', 'month', 'year'):
        if groups[key]:
            found = True
            pdf_date = groups[key] + pdf_date
        elif found:
            pdf_date = '%02i' % (key in ('day', 'month')) + pdf_date
    if groups['hour']:
        assert groups['minute']
        if groups['tz_hour']:
            assert groups['tz_hour'].startswith(('+', '-'))
            assert groups['tz_minute']
            pdf_date += "%+03i'%02i" % (
                int(groups['tz_hour']), int(groups['tz_minute']))
        else:
            pdf_date += 'Z'
    return pdf_date


class Font():
    def __init__(self, font, pango_font, glyph_item):
        pango_metrics = pango.pango_font_get_metrics(pango_font, ffi.NULL)
        font_family = ffi.string(pango.pango_font_description_get_family(
            pango.pango_font_describe(pango_font)))
        glyph_string = glyph_item.glyphs
        num_glyphs = glyph_string.num_glyphs

        self.font = font
        self.pango_font = pango_font
        self.glyph_item = glyph_item
        # When the font will be a font subset, the font name will have to be
        # like '/XXXXXX+font_family'
        self.font_name = b'/' + font_family.replace(b' ', b'')
        self.font_family = font_family
        self.flags = 4
        self.font_bbox = None
        self.italic_angle = 0
        self.ascent = pango.pango_font_metrics_get_ascent(pango_metrics)
        self.descent = pango.pango_font_metrics_get_descent(pango_metrics)
        self.cap_height = None
        self.stemv = 80
        self.stemh = 80
        self.glyphs = (glyph_string.glyphs[x].glyph for x in range(num_glyphs))

    def add_glyphs(self, glyph_item):
        glyph_string = glyph_item.glyphs
        num_glyphs = glyph_string.num_glyphs
        self.glyphs += (
            glyph_string.glyphs[x].glyph for x in range(num_glyphs))

    def compute_font_bbox(self):
        font_bbox = None
        ink_rect = ffi.new('PangoRectangle *')

        for glyph in self.glyphs:
            pango.pango_font_get_glyph_extents(
                self.pango_font, glyph, ink_rect, ffi.NULL)
            if font_bbox is None:
                font_bbox = [
                    ink_rect.x, ink_rect.y, ink_rect.width, ink_rect.height]
            if ink_rect.x > font_bbox[0]:
                font_bbox[0] = ink_rect.x
            if ink_rect.y > font_bbox[1]:
                font_bbox[1] = ink_rect.y
            if ink_rect.width > font_bbox[2]:
                font_bbox[2] = ink_rect.width
            if ink_rect.height > font_bbox[3]:
                font_bbox[3] = ink_rect.height

        ffi.release(ink_rect)
        self.font_bbox = font_bbox if font_bbox else []
        self.cap_height = font_bbox[1] if font_bbox else 0


class Context(pydyf.Stream):
    """PDF stream object with context storing alpha states."""
    def __init__(self, alpha_states, *args, **kwargs):
        super().__init__(*args, **kwargs)
        self._alpha_states = alpha_states
        self._fonts = {}

    def set_alpha(self, alpha, stroke=False):
        if alpha not in self._alpha_states:
            self._alpha_states[alpha] = pydyf.Dictionary(
                {'CA' if stroke else 'ca': alpha})
        self.set_state(alpha)

    def add_font(self, font, pango_font, glyph_item):
        font_hash = hash(font)
        if font_hash not in self._fonts:
<<<<<<< HEAD
            self._fonts[font_hash] = Font(font, pango_font, glyph_item, ffi)
        return font_hash
=======
            self._fonts[font_hash] = Font(font, pango_font, glyph_item)
        else:
            self._fonts[font_hash].add_glyphs(glyph_item)
>>>>>>> a8eb334f


BookmarkSubtree = collections.namedtuple(
    'BookmarkSubtree', ('label', 'destination', 'children', 'state'))


def _write_pdf_attachment(pdf, attachment, url_fetcher):
    """Write an attachment to the PDF stream.

    :return:
        the attachment PDF dictionary.

    """
    # Attachments from document links like <link> or <a> can only be URLs.
    # They're passed in as tuples
    url = ''
    if isinstance(attachment, tuple):
        url, description = attachment
        attachment = Attachment(
            url=url, url_fetcher=url_fetcher, description=description)
    elif not isinstance(attachment, Attachment):
        attachment = Attachment(guess=attachment, url_fetcher=url_fetcher)

    try:
        with attachment.source as (source_type, source, url, _):
            if isinstance(source, bytes):
                source = io.BytesIO(source)
            uncompressed_length = 0
            stream = b''
            md5 = hashlib.md5()
            compress = zlib.compressobj()
            for data in iter(lambda: source.read(4096), b''):
                uncompressed_length += len(data)
                md5.update(data)
                compressed = compress.compress(data)
                stream += compressed
            compressed = compress.flush(zlib.Z_FINISH)
            stream += compressed
            file_extra = pydyf.Dictionary({
                'Type': '/EmbeddedFile',
                'Filter': '/FlateDecode',
                'Params': pydyf.Dictionary({
                    'CheckSum': f'<{md5.hexdigest()}>',
                    'Size': uncompressed_length,
                })
            })
            file_stream = pydyf.Stream([stream], file_extra)
            pdf.add_object(file_stream)

    except URLFetchingError as exception:
        LOGGER.error('Failed to load attachment: %s', exception)
        return

    # TODO: Use the result object from a URL fetch operation to provide more
    # details on the possible filename.
    filename = basename(unquote(urlsplit(url).path)) or 'attachment.bin'

    attachment = pydyf.Dictionary({
        'Type': '/Filespec',
        'F': pydyf.String(),
        'UF': pydyf.String(filename),
        'EF': pydyf.Dictionary({'F': file_stream.reference}),
        'Desc': pydyf.String(attachment.description or ''),
    })
    pdf.add_object(attachment)
    return attachment


def create_bookmarks(bookmarks, pdf, parent=None):
    count = len(bookmarks)
    outlines = []
    for title, (page, x, y), children, state in bookmarks:
        destination = pydyf.Array((
            pdf.objects[pdf.pages['Kids'][page * 3]].reference,
            '/XYZ', x, y, 0))
        outline = pydyf.Dictionary({
            'Title': pydyf.String(title), 'Dest': destination})
        pdf.add_object(outline)
        children_outlines, children_count = create_bookmarks(
            children, pdf, parent=outline)
        outline['Count'] = children_count
        if state == 'closed':
            outline['Count'] *= -1
        else:
            count += children_count
        if outlines:
            outline['Prev'] = outlines[-1].reference
            outlines[-1]['Next'] = outline.reference
        if children_outlines:
            outline['First'] = children_outlines[0].reference
            outline['Last'] = children_outlines[-1].reference
        if parent is not None:
            outline['Parent'] = parent.reference
        outlines.append(outline)
    return outlines, count


def add_hyperlinks(links, anchors, matrix, pdf, page, names):
    """Include hyperlinks in current PDF page."""
    page['Annots'] = pydyf.Array()
    for link in links:
        link_type, link_target, rectangle = link
        x1, y1 = matrix.transform_point(*rectangle[:2])
        x2, y2 = matrix.transform_point(*rectangle[2:])
        if link_type in ('internal', 'external'):
            annot = pydyf.Dictionary({
                'Type': '/Annot',
                'Subtype': '/Link',
                'Rect': pydyf.Array([x1, y1, x2, y2]),
                'BS': pydyf.Dictionary({'W': 0}),
            })
            if link_type == 'internal':
                annot['Dest'] = pydyf.String(link_target)
            else:
                annot['A'] = pydyf.Dictionary({
                    'Type': '/Action',
                    'S': '/URI',
                    'URI': pydyf.String(link_target),
                })
            pdf.add_object(annot)
            page['Annots'].append(annot.reference)

    for anchor in anchors:
        anchor_name, x, y = anchor
        x, y = matrix.transform_point(x, y)
        names.append(pydyf.String(anchor_name))
        names.append(pydyf.Array([page.reference, '/XYZ', x, y, 0]))


def rectangle_aabb(matrix, pos_x, pos_y, width, height):
    """Apply a transformation matrix to an axis-aligned rectangle.

    Return its axis-aligned bounding box as ``(x, y, width, height)``.

    """
    transform_point = matrix.transform_point
    x1, y1 = transform_point(pos_x, pos_y)
    x2, y2 = transform_point(pos_x + width, pos_y)
    x3, y3 = transform_point(pos_x, pos_y + height)
    x4, y4 = transform_point(pos_x + width, pos_y + height)
    box_x1 = min(x1, x2, x3, x4)
    box_y1 = min(y1, y2, y3, y4)
    box_x2 = max(x1, x2, x3, x4)
    box_y2 = max(y1, y2, y3, y4)
    return box_x1, box_y1, box_x2 - box_x1, box_y2 - box_y1


def resolve_links(pages):
    """Resolve internal hyperlinks.

    Links to a missing anchor are removed with a warning.

    If multiple anchors have the same name, the first one is used.

    :returns:
        A generator yielding lists (one per page) like :attr:`Page.links`,
        except that ``target`` for internal hyperlinks is
        ``(page_number, x, y)`` instead of an anchor name.
        The page number is a 0-based index into the :attr:`pages` list,
        and ``x, y`` are in CSS pixels from the top-left of the page.

    """
    anchors = set()
    paged_anchors = []
    for i, page in enumerate(pages):
        paged_anchors.append([])
        for anchor_name, (point_x, point_y) in page.anchors.items():
            if anchor_name not in anchors:
                paged_anchors[-1].append((anchor_name, point_x, point_y))
                anchors.add(anchor_name)
    for page in pages:
        page_links = []
        for link in page.links:
            link_type, anchor_name, rectangle = link
            if link_type == 'internal':
                if anchor_name not in anchors:
                    LOGGER.error(
                        'No anchor #%s for internal URI reference',
                        anchor_name)
                else:
                    page_links.append((link_type, anchor_name, rectangle))
            else:
                # External link
                page_links.append(link)
        yield page_links, paged_anchors.pop(0)


class Matrix(list):
    def __init__(self, a=1, b=0, c=0, d=1, e=0, f=0, matrix=None):
        if matrix is None:
            matrix = [[a, b, 0], [c, d, 0], [e, f, 1]]
        super().__init__(matrix)

    def __matmul__(self, other):
        assert len(self[0]) == len(other) == len(other[0]) == 3
        m = len(self)
        return Matrix(matrix=[
            [sum(self[i][k] * other[k][j] for k in range(3)) for j in range(3)]
            for i in range(m)])

    @property
    def determinant(self):
        assert len(self) == len(self[0]) == 3
        return (
            self[0][0] * (self[1][1] * self[2][2] - self[1][2] * self[2][1]) -
            self[1][0] * (self[0][1] * self[2][2] - self[0][2] * self[2][1]) +
            self[2][0] * (self[0][1] * self[1][2] - self[0][2] * self[1][1]))

    def transform_point(self, x, y):
        return (Matrix(matrix=[[x, y, 1]]) @ self)[0][:2]


class Page:
    """Represents a single rendered page.

    .. versionadded:: 0.15

    Should be obtained from :attr:`Document.pages` but not
    instantiated directly.

    """
    def __init__(self, page_box):
        #: The page width, including margins, in CSS pixels.
        self.width = page_box.margin_width()

        #: The page height, including margins, in CSS pixels.
        self.height = page_box.margin_height()

        #: The page bleed widths as a :obj:`dict` with ``'top'``, ``'right'``,
        #: ``'bottom'`` and ``'left'`` as keys, and values in CSS pixels.
        self.bleed = {
            side: page_box.style['bleed_%s' % side].value
            for side in ('top', 'right', 'bottom', 'left')}

        #: The :obj:`list` of ``(bookmark_level, bookmark_label, target)``
        #: :obj:`tuples <tuple>`. ``bookmark_level`` and ``bookmark_label``
        #: are respectively an :obj:`int` and a :obj:`string <str>`, based on
        #: the CSS properties of the same names. ``target`` is an ``(x, y)``
        #: point in CSS pixels from the top-left of the page.
        self.bookmarks = []

        #: The :obj:`list` of ``(link_type, target, rectangle)`` :obj:`tuples
        #: <tuple>`. A ``rectangle`` is ``(x, y, width, height)``, in CSS
        #: pixels from the top-left of the page. ``link_type`` is one of three
        #: strings:
        #:
        #: * ``'external'``: ``target`` is an absolute URL
        #: * ``'internal'``: ``target`` is an anchor name (see
        #:   :attr:`Page.anchors`).
        #:   The anchor might be defined in another page,
        #:   in multiple pages (in which case the first occurence is used),
        #:   or not at all.
        #: * ``'attachment'``: ``target`` is an absolute URL and points
        #:   to a resource to attach to the document.
        self.links = []

        #: The :obj:`dict` mapping each anchor name to its target, an
        #: ``(x, y)`` point in CSS pixels from the top-left of the page.
        self.anchors = {}

        self._gather_links_and_bookmarks(page_box)
        self._page_box = page_box

    def _gather_links_and_bookmarks(self, box, matrix=None):
        # Get box transformation matrix.
        # "Transforms apply to block-level and atomic inline-level elements,
        #  but do not apply to elements which may be split into
        #  multiple inline-level boxes."
        # http://www.w3.org/TR/css3-2d-transforms/#introduction
        if box.style['transform'] and not isinstance(box, boxes.InlineBox):
            border_width = box.border_width()
            border_height = box.border_height()
            origin_x, origin_y = box.style['transform_origin']
            offset_x = percentage(origin_x, border_width)
            offset_y = percentage(origin_y, border_height)
            origin_x = box.border_box_x() + offset_x
            origin_y = box.border_box_y() + offset_y

            matrix = Matrix(e=origin_x, f=origin_y)
            for name, args in box.style['transform']:
                a, b, c, d, e, f = 1, 0, 0, 1, 0, 0
                if name == 'scale':
                    a, d = args
                elif name == 'rotate':
                    a = d = math.cos(args)
                    b = math.sin(args)
                    c = -b
                elif name == 'translate':
                    e = percentage(args[0], border_width)
                    f = percentage(args[1], border_height)
                elif name == 'skew':
                    b, c = math.tan(args[1]), math.tan(args[0])
                else:
                    assert name == 'matrix'
                    a, b, c, d, e, f = args
                matrix = Matrix(a, b, c, d, e, f) @ matrix
            box.transformation_matrix = (
                Matrix(e=-origin_x, f=-origin_y) @ matrix)
            if matrix:
                matrix = box.transformation_matrix @ matrix
            else:
                matrix = box.transformation_matrix

        bookmark_label = box.bookmark_label
        if box.style['bookmark_level'] == 'none':
            bookmark_level = None
        else:
            bookmark_level = box.style['bookmark_level']
        state = box.style['bookmark_state']
        link = box.style['link']
        anchor_name = box.style['anchor']
        has_bookmark = bookmark_label and bookmark_level
        # 'link' is inherited but redundant on text boxes
        has_link = link and not isinstance(box, boxes.TextBox)
        # In case of duplicate IDs, only the first is an anchor.
        has_anchor = anchor_name and anchor_name not in self.anchors
        is_attachment = hasattr(box, 'is_attachment') and box.is_attachment

        if has_bookmark or has_link or has_anchor:
            pos_x, pos_y, width, height = box.hit_area()
            if has_link:
                token_type, link = link
                assert token_type == 'url'
                link_type, target = link
                assert isinstance(target, str)
                if link_type == 'external' and is_attachment:
                    link_type = 'attachment'
                if matrix:
                    link = (link_type, target, rectangle_aabb(
                        matrix, pos_x, pos_y, pos_x + width, pos_y + height))
                else:
                    link = (link_type, target, (
                        pos_x, pos_y, pos_x + width, pos_y + height))
                self.links.append(link)
            if matrix and (has_bookmark or has_anchor):
                pos_x, pos_y = matrix.transform_point(pos_x, pos_y)
            if has_bookmark:
                self.bookmarks.append(
                    (bookmark_level, bookmark_label, (pos_x, pos_y), state))
            if has_anchor:
                self.anchors[anchor_name] = pos_x, pos_y

        for child in box.all_children():
            self._gather_links_and_bookmarks(child)

    def paint(self, context, left_x=0, top_y=0, scale=1, clip=False):
        """Paint the page into the PDF file.

        :type context: :class:`pdf.Context`
        :param context:
            A context object.
        :type left_x: float
        :param left_x:
            X coordinate of the left of the page, in PDF points.
        :type top_y: float
        :param top_y:
            Y coordinate of the top of the page, in PDF points.
        :type scale: float
        :param scale:
            Zoom scale.
        :type clip: bool
        :param clip:
            Whether to clip/cut content outside the page. If false or
            not provided, content can overflow.

        """
        with stacked(context):
            # Make (0, 0) the top-left corner, and make user units CSS pixels:
            context.transform(scale, 0, 0, scale, left_x, top_y)
            if clip:
                width = self.width
                height = self.height
                context.rectangle(0, 0, width, height)
                context.clip()
            draw_page(self._page_box, context)


class DocumentMetadata:
    """Meta-information belonging to a whole :class:`Document`.

    .. versionadded:: 0.20

    New attributes may be added in future versions of WeasyPrint.

    """
    def __init__(self, title=None, authors=None, description=None,
                 keywords=None, generator=None, created=None, modified=None,
                 attachments=None):
        #: The title of the document, as a string or :obj:`None`.
        #: Extracted from the ``<title>`` element in HTML
        #: and written to the ``/Title`` info field in PDF.
        self.title = title
        #: The authors of the document, as a list of strings.
        #: (Defaults to the empty list.)
        #: Extracted from the ``<meta name=author>`` elements in HTML
        #: and written to the ``/Author`` info field in PDF.
        self.authors = authors or []
        #: The description of the document, as a string or :obj:`None`.
        #: Extracted from the ``<meta name=description>`` element in HTML
        #: and written to the ``/Subject`` info field in PDF.
        self.description = description
        #: Keywords associated with the document, as a list of strings.
        #: (Defaults to the empty list.)
        #: Extracted from ``<meta name=keywords>`` elements in HTML
        #: and written to the ``/Keywords`` info field in PDF.
        self.keywords = keywords or []
        #: The name of one of the software packages
        #: used to generate the document, as a string or :obj:`None`.
        #: Extracted from the ``<meta name=generator>`` element in HTML
        #: and written to the ``/Creator`` info field in PDF.
        self.generator = generator
        #: The creation date of the document, as a string or :obj:`None`.
        #: Dates are in one of the six formats specified in
        #: `W3C’s profile of ISO 8601 <http://www.w3.org/TR/NOTE-datetime>`_.
        #: Extracted from the ``<meta name=dcterms.created>`` element in HTML
        #: and written to the ``/CreationDate`` info field in PDF.
        self.created = created
        #: The modification date of the document, as a string or :obj:`None`.
        #: Dates are in one of the six formats specified in
        #: `W3C’s profile of ISO 8601 <http://www.w3.org/TR/NOTE-datetime>`_.
        #: Extracted from the ``<meta name=dcterms.modified>`` element in HTML
        #: and written to the ``/ModDate`` info field in PDF.
        self.modified = modified
        #: File attachments, as a list of tuples of URL and a description or
        #: :obj:`None`. (Defaults to the empty list.)
        #: Extracted from the ``<link rel=attachment>`` elements in HTML
        #: and written to the ``/EmbeddedFiles`` dictionary in PDF.
        #:
        #: .. versionadded:: 0.22
        self.attachments = attachments or []


class Document:
    """A rendered document ready to be painted on a cairo surface.

    Typically obtained from :meth:`HTML.render() <weasyprint.HTML.render>`, but
    can also be instantiated directly with a list of :class:`pages <Page>`, a
    set of :class:`metadata <DocumentMetadata>`, a :func:`url_fetcher
    <weasyprint.default_url_fetcher>` function, and a :class:`font_config
    <weasyprint.fonts.FontConfiguration>`.

    """

    @classmethod
    def _build_layout_context(cls, html, stylesheets,
                              presentational_hints=False, font_config=None,
                              counter_style=None):
        if font_config is None:
            font_config = FontConfiguration()
        if counter_style is None:
            counter_style = CounterStyle()
        target_collector = TargetCollector()
        page_rules = []
        user_stylesheets = []
        for css in stylesheets or []:
            if not hasattr(css, 'matcher'):
                css = CSS(
                    guess=css, media_type=html.media_type,
                    font_config=font_config, counter_style=counter_style)
            user_stylesheets.append(css)
        style_for = get_all_computed_styles(
            html, user_stylesheets, presentational_hints, font_config,
            counter_style, page_rules, target_collector)
        get_image_from_uri = functools.partial(
            original_get_image_from_uri, {}, html.url_fetcher)
        PROGRESS_LOGGER.info('Step 4 - Creating formatting structure')
        context = LayoutContext(
            style_for, get_image_from_uri, font_config, counter_style,
            target_collector)
        return context

    @classmethod
    def _render(cls, html, stylesheets, presentational_hints=False,
                font_config=None, counter_style=None):
        if font_config is None:
            font_config = FontConfiguration()

        if counter_style is None:
            counter_style = CounterStyle()

        context = cls._build_layout_context(
            html, stylesheets, presentational_hints, font_config,
            counter_style)

        root_box = build_formatting_structure(
            html.etree_element, context.style_for, context.get_image_from_uri,
            html.base_url, context.target_collector, counter_style)

        page_boxes = layout_document(html, root_box, context)
        rendering = cls(
            [Page(page_box) for page_box in page_boxes],
            DocumentMetadata(**html._get_metadata()),
            html.url_fetcher, font_config)
        return rendering

    def __init__(self, pages, metadata, url_fetcher, font_config):
        #: A list of :class:`Page` objects.
        self.pages = pages
        #: A :class:`DocumentMetadata` object.
        #: Contains information that does not belong to a specific page
        #: but to the whole document.
        self.metadata = metadata
        #: A function or other callable with the same signature as
        #: :func:`default_url_fetcher` called to fetch external resources such
        #: as stylesheets and images.  (See :ref:`url-fetchers`.)
        self.url_fetcher = url_fetcher
        # Keep a reference to font_config to avoid its garbage collection until
        # rendering is destroyed. This is needed as font_config.__del__ removes
        # fonts that may be used when rendering
        self._font_config = font_config

    def copy(self, pages='all'):
        """Take a subset of the pages.

        .. versionadded:: 0.15

        :type pages: :term:`iterable`
        :param pages:
            An iterable of :class:`Page` objects from :attr:`pages`.
        :return:
            A new :class:`Document` object.

        Examples:

        Write two PDF files for odd-numbered and even-numbered pages::

            # Python lists count from 0 but pages are numbered from 1.
            # [::2] is a slice of even list indexes but odd-numbered pages.
            document.copy(document.pages[::2]).write_pdf('odd_pages.pdf')
            document.copy(document.pages[1::2]).write_pdf('even_pages.pdf')

        Write each page to a numbred PNG file::

            for i, page in enumerate(document.pages):
                document.copy(page).write_png('page_%s.png' % i)

        Combine multiple documents into one PDF file,
        using metadata from the first::

            all_pages = [p for doc in documents for p in doc.pages]
            documents[0].copy(all_pages).write_pdf('combined.pdf')

        """
        if pages == 'all':
            pages = self.pages
        elif not isinstance(pages, list):
            pages = list(pages)
        return type(self)(
            pages, self.metadata, self.url_fetcher, self._font_config)

    def write_pdf(self, target=None, zoom=1, attachments=None, finisher=None):
        """Paint the pages in a PDF file, with meta-data.

        PDF files written directly by cairo do not have meta-data such as
        bookmarks/outlines and hyperlinks.

        :type target: str, pathlib.Path or file object
        :param target:
            A filename where the PDF file is generated, a file object, or
            :obj:`None`.
        :type zoom: float
        :param zoom:
            The zoom factor in PDF units per CSS units.  **Warning**:
            All CSS units are affected, including physical units like
            ``cm`` and named sizes like ``A4``.  For values other than
            1, the physical CSS units will thus be "wrong".
        :type attachments: list
        :param attachments: A list of additional file attachments for the
            generated PDF document or :obj:`None`. The list's elements are
            :class:`Attachment` objects, filenames, URLs or file-like objects.
        :param finisher: A finisher function, that accepts the document and a
            ``pydyf.PDF`` object as parameters, can be passed to perform
            post-processing on the PDF right before the trailer is written.
        :returns:
            The PDF as :obj:`bytes` if ``target`` is not provided or
            :obj:`None`, otherwise :obj:`None` (the PDF is written to
            ``target``).

        """
        # 0.75 = 72 PDF point per inch / 96 CSS pixel per inch
        scale = zoom * 0.75

        PROGRESS_LOGGER.info('Step 6 - Creating PDF')

        pdf = pydyf.PDF()
        alpha_states = pydyf.Dictionary()
        pdf.add_object(alpha_states)
        resources = pydyf.Dictionary({'ExtGState': alpha_states.reference})
        pdf.add_object(resources)
        pdf_names = pydyf.Array()
        pdf.catalog['Names'] = pydyf.Dictionary(
            {'Dests': pydyf.Dictionary({'Names': pdf_names})})

        # Links and anchors
        paged_links_and_anchors = list(resolve_links(self.pages))
        attachment_links = [
            [link for link in page_links if link[0] == 'attachment']
            for page_links, page_anchors in paged_links_and_anchors]

        # Annotations
        annot_files = {}
        # A single link can be split in multiple regions. We don't want to
        # embed a file multiple times of course, so keep a reference to every
        # embedded URL and reuse the object number.
        for page_links in attachment_links:
            for link_type, annot_target, rectangle in page_links:
                if link_type == 'attachment' and target not in annot_files:
                    # TODO: Use the title attribute as description. The comment
                    # above about multiple regions won't always be correct,
                    # because two links might have the same href, but different
                    # titles.
                    annot_files[annot_target] = _write_pdf_attachment(
                        pdf, (annot_target, None), self.url_fetcher)

        # Bookmarks
        root = []
        # At one point in the document, for each "output" depth, how much
        # to add to get the source level (CSS values of bookmark-level).
        # E.g. with <h1> then <h3>, level_shifts == [0, 1]
        # 1 means that <h3> has depth 3 - 1 = 2 in the output.
        skipped_levels = []
        last_by_depth = [root]
        previous_level = 0

        for page_number, (page, links_and_anchors, page_links) in enumerate(
                zip(self.pages, paged_links_and_anchors, attachment_links)):
            # Draw from the top-left corner
            matrix = Matrix(scale, 0, 0, -scale, 0, page.height * scale)

            # Links and anchors
            links, anchors = links_and_anchors

            page_width = scale * (
                page.width + page.bleed['left'] + page.bleed['right'])
            page_height = scale * (
                page.height + page.bleed['top'] + page.bleed['bottom'])
            left = -scale * page.bleed['left']
            top = -scale * page.bleed['top']
            right = left + page_width
            bottom = top + page_height

            stream = Context(alpha_states)
            stream.transform(1, 0, 0, -1, 0, page.height * scale)
            page.paint(stream, scale=scale)
            pdf.add_object(stream)

            pdf_page = pydyf.Dictionary({
                'Type': '/Page',
                'Parent': pdf.pages.reference,
                'MediaBox': pydyf.Array([left, top, right, bottom]),
                'Contents': stream.reference,
                'Resources': resources.reference,
                'Annots': pydyf.Array(),
            })
            pdf.add_page(pdf_page)

            add_hyperlinks(links, anchors, matrix, pdf, pdf_page, pdf_names)

            # Bleed
            bleed = {key: value * 0.75 for key, value in page.bleed.items()}

            trim_left = left + bleed['left']
            trim_top = top + bleed['top']
            trim_right = right - bleed['right']
            trim_bottom = bottom - bleed['bottom']

            # Arbitrarly set PDF BleedBox between CSS bleed box (MediaBox) and
            # CSS page box (TrimBox) at most 10 points from the TrimBox.
            bleed_left = trim_left - min(10, bleed['left'])
            bleed_top = trim_top - min(10, bleed['top'])
            bleed_right = trim_right + min(10, bleed['right'])
            bleed_bottom = trim_bottom + min(10, bleed['bottom'])

            pdf_page['TrimBox'] = pydyf.Array([
                trim_left, trim_top, trim_right, trim_bottom])
            pdf_page['BleedBox'] = pydyf.Array([
                bleed_left, bleed_top, bleed_right, bleed_bottom])

            # Annotations
            # TODO: splitting a link into multiple independent rectangular
            # annotations works well for pure links, but rather mediocre for
            # other annotations and fails completely for transformed (CSS) or
            # complex link shapes (area). It would be better to use /AP for all
            # links and coalesce link shapes that originate from the same HTML
            # link. This would give a feeling similiar to what browsers do with
            # links that span multiple lines.
            for link_type, annot_target, rectangle in page_links:
                annot_file = annot_files[annot_target]
                if link_type == 'attachment' and annot_file is not None:
                    rectangle = (
                        *matrix.transform_point(*rectangle[:2]),
                        *matrix.transform_point(*rectangle[2:]))
                    annot = pydyf.Dictionary({
                        'Type': '/Annot',
                        'Rect': pydyf.Array(rectangle),
                        'Subtype': '/FileAttachment',
                        'T': pydyf.String(),
                        'FS': annot_file.reference,
                        'AP': pydyf.Dictionary({'N': pydyf.Stream([], {
                            'Type': '/XObject',
                            'Subtype': '/Form',
                            'BBox': pydyf.Array(rectangle),
                            'Length': 0,
                        })})
                    })
                    pdf.add_object(annot)
                    pdf_page['Annots'].append(annot.reference)

            # Bookmarks
            for level, label, (point_x, point_y), state in page.bookmarks:
                if level > previous_level:
                    # Example: if the previous bookmark is a <h2>, the next
                    # depth "should" be for <h3>. If now we get a <h6> we’re
                    # skipping two levels: append 6 - 3 - 1 = 2
                    skipped_levels.append(level - previous_level - 1)
                else:
                    temp = level
                    while temp < previous_level:
                        temp += 1 + skipped_levels.pop()
                    if temp > previous_level:
                        # We remove too many "skips", add some back:
                        skipped_levels.append(temp - previous_level - 1)

                previous_level = level
                depth = level - sum(skipped_levels)
                assert depth == len(skipped_levels)
                assert depth >= 1

                children = []
                point_x, point_y = matrix.transform_point(point_x, point_y)
                subtree = BookmarkSubtree(
                    label, (page_number, point_x, point_y), children, state)
                last_by_depth[depth - 1].append(subtree)
                del last_by_depth[depth:]
                last_by_depth.append(children)

        outlines, count = create_bookmarks(root, pdf)
        if outlines:
            pdf.catalog['Outlines'] = pydyf.Dictionary({
                'Count': count,
                'First': outlines[0].reference,
                'Last': outlines[-1].reference,
            })

        PROGRESS_LOGGER.info('Step 7 - Adding PDF metadata')

        # PDF information
        if self.metadata.title:
            pdf.info['Title'] = pydyf.String(self.metadata.title)
        if self.metadata.authors:
            pdf.info['Author'] = pydyf.String(
                ', '.join(self.metadata.authors))
        if self.metadata.description:
            pdf.info['Subject'] = pydyf.String(self.metadata.description)
        if self.metadata.keywords:
            pdf.info['Keywords'] = pydyf.String(
                ', '.join(self.metadata.keywords))
        if self.metadata.generator:
            pdf.info['Creator'] = pydyf.String(self.metadata.generator)
        pdf.info['Producer'] = pydyf.String(f'WeasyPrint {__version__}')
        if self.metadata.created:
            pdf.info['CreationDate'] = pydyf.String(
                _w3c_date_to_pdf(self.metadata.created, 'created'))
        if self.metadata.modified:
            pdf.info['ModDate'] = pydyf.String(
                _w3c_date_to_pdf(self.metadata.modified, 'modified'))

        # Embedded files
        attachments = self.metadata.attachments + (attachments or [])
        pdf_attachments = []
        for attachment in attachments:
            pdf_attachment = _write_pdf_attachment(
                pdf, attachment, self.url_fetcher)
            if pdf_attachment is not None:
                pdf_attachments.append(pdf_attachment)
        if pdf_attachments:
            content = pydyf.Dictionary({'Names': pydyf.Array()})
            for i, pdf_attachment in enumerate(pdf_attachments):
                content['Names'].append(pydyf.String(f'attachment{i}'))
                content['Names'].append(pdf_attachment.reference)
            pdf.add_object(content)
            pdf.catalog['Names']['EmbeddedFiles'] = content.reference

        # Embeded fonts
        resources['Font'] = pydyf.Dictionary()
        for font_hash, font in stream._fonts.items():
            compressed = zlib.compressobj().compress(font.font)
            font_extra = pydyf.Dictionary({
                'Filter': '/FlateDecode',
                'Length1': len(font.font),
            })
            font_stream = pydyf.Stream([compressed], font_extra)
            pdf.add_object(font_stream)

            font_dictionary = pydyf.Dictionary({
                'Type': '/Font',
                'Subtype': '/TrueType',
                'BaseFont': '/AAAAAA+Liberation',
                'FirstChar': 32,
                'LastChar': 99,
                'Encoding': '/WinAnsiEncoding',
                'Widths': pydyf.Array((99 - 32 + 1) * [1000]),
                'FontDescriptor': pydyf.Dictionary({
                    'FontName': pydyf.String('Liberation'),
                    'FontFamily': '/AAAAAA+Liberation',
                    'Flags': 32,
                    'FontBBox': pydyf.Array([-543, -303, 1278, 981]),
                    'ItalicAngle': 0,
                    'Ascent': 891,
                    'Descent': -216,
                    'CapHeight': 981,
                    'StemV': 80,
                    'StemH': 80,
                    'FontFile': font_stream.reference,
                    })
            })
            pdf.add_object(font_dictionary)
            resources['Font'][str(font_hash)] = font_dictionary.reference

        if finisher:
            finisher(self, pdf)

        file_obj = io.BytesIO()
        pdf.write(file_obj)

        if target is None:
            return file_obj.getvalue()
        else:
            file_obj.seek(0)
            if hasattr(target, 'write'):
                shutil.copyfileobj(file_obj, target)
            else:
                with open(target, 'wb') as fd:
                    shutil.copyfileobj(file_obj, fd)

    def write_png(self, target=None, resolution=96):
        """Paint the pages vertically to a single PNG image.

        There is no decoration around pages other than those specified in CSS
        with ``@page`` rules. The final image is as wide as the widest page.
        Each page is below the previous one, centered horizontally.

        :param target:
            A filename, file-like object, or :obj:`None`.
        :type resolution: float
        :param resolution:
            The output resolution in PNG pixels per CSS inch. At 96 dpi
            (the default), PNG pixels match the CSS ``px`` unit.
        :returns:
            A ``(png_bytes, png_width, png_height)`` tuple. ``png_bytes`` is a
            byte string if ``target`` is :obj:`None`, otherwise :obj:`None`
            (the image is written to ``target``).  ``png_width`` and
            ``png_height`` are the size of the final image, in PNG pixels.

        """
        # TODO: write this
        raise NotImplementedError<|MERGE_RESOLUTION|>--- conflicted
+++ resolved
@@ -134,14 +134,10 @@
     def add_font(self, font, pango_font, glyph_item):
         font_hash = hash(font)
         if font_hash not in self._fonts:
-<<<<<<< HEAD
-            self._fonts[font_hash] = Font(font, pango_font, glyph_item, ffi)
-        return font_hash
-=======
             self._fonts[font_hash] = Font(font, pango_font, glyph_item)
         else:
             self._fonts[font_hash].add_glyphs(glyph_item)
->>>>>>> a8eb334f
+        return font_hash
 
 
 BookmarkSubtree = collections.namedtuple(

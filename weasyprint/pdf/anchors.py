--- conflicted
+++ resolved
@@ -2,11 +2,7 @@
 
 import hashlib
 import io
-<<<<<<< HEAD
-=======
 import mimetypes
-import zlib
->>>>>>> b505d561
 from os.path import basename
 from urllib.parse import unquote, urlsplit
 
@@ -268,24 +264,14 @@
             for data in iter(lambda: source.read(4096), b''):
                 uncompressed_length += len(data)
                 md5.update(data)
-<<<<<<< HEAD
                 stream += data
-            file_extra = pydyf.Dictionary({
-                'Type': '/EmbeddedFile',
-=======
-                compressed = compress.compress(data)
-                stream += compressed
-            compressed = compress.flush(zlib.Z_FINISH)
-            stream += compressed
             mime_type, _ = mimetypes.guess_type(url, strict=False)
             if not mime_type:
                 mime_type = 'application/octet-stream'
             mime_type = '/' + mime_type.replace('/', '#2f')
             file_extra = pydyf.Dictionary({
                 'Type': '/EmbeddedFile',
-                'Filter': '/FlateDecode',
                 "Subtype": mime_type,
->>>>>>> b505d561
                 'Params': pydyf.Dictionary({
                     'CheckSum': f'<{md5.hexdigest()}>',
                     'Size': uncompressed_length,
